#include "LogicController.h"

LogicController::LogicController() {

  logicState = LOGIC_STATE_INTERRUPT;
  processState = PROCCESS_STATE_SEARCHING;

  ProcessData();

  control_queue = priority_queue<PrioritizedController>();

}

LogicController::~LogicController() {}

void LogicController::Reset() {

  logicState = LOGIC_STATE_INTERRUPT;
  processState = PROCCESS_STATE_SEARCHING;

  ProcessData();

  control_queue = priority_queue<PrioritizedController>();
}

//***********************************************************************************************************************
//This function is called every 1/10th second by the ROSAdapter
//The logical flow if the behaviours is controlled here by using a interrupt, haswork, priority queue system.
Result LogicController::DoWork() {
  Result result;

  //first a loop runs through all the controllers who have a priority of 0 or above witht he largest number being
  //most important. A priority of less than 0 is an ignored controller use -1 for standards sake.
  //if any controller needs and interrupt the logic state is changed to interrupt
  for(PrioritizedController cntrlr : prioritizedControllers) {
    if(cntrlr.controller->ShouldInterrupt() && cntrlr.priority >= 0) 
      {
	logicState = LOGIC_STATE_INTERRUPT;
	//do not break all shouldInterupts may need calling in order to properly pre-proccess data.
      }
  }

  //logic state switch
  switch(logicState) {

  //when an interrupt has been thorwn or there are no pending control_queue.top().actions logic controller is in this state.
  case LOGIC_STATE_INTERRUPT: {

    //Reset the control queue
    control_queue = priority_queue<PrioritizedController>();

    //check what controllers have work to do all that say yes will be added to the priority queue.
    for(PrioritizedController cntrlr : prioritizedControllers) {
      if(cntrlr.controller->HasWork()) {
        if (cntrlr.priority < 0) {
          continue;
        }
        else {
          control_queue.push(cntrlr);
        }
      }
    }

    //if no controlers have work report this to ROS Adapter and do nothing.
    if(control_queue.empty()) {
      result.type = behavior;
      result.b = wait;
      break;
    }
    else {
      //default result state if someone has work this safe gaurds against faulty result types
      result.b = noChange;
    }

    //take the top member of the priority queue and run their do work function.
    result = control_queue.top().controller->DoWork();

    //anaylyze the result that was returned and do state changes accordingly
    //behavior types are used to indicate behavior changes of some form
    if(result.type == behavior) {

      //ask for an external reset so the state of the controller is preserved untill after it has returned a result and
      //gotten a chance to communicate with other controllers
      if (result.reset) {
        controllerInterconnect(); //allow controller to communicate state data before it is reset
        control_queue.top().controller->Reset();
      }

      //ask for the procces state to change to the next state or loop around to the begining
      if(result.b == nextProcess) {
        if (processState == _LAST - 1) {
          processState = _FIRST;
        }
        else {
          processState = (ProcessState)((int)processState + 1);
        }
      }
      //ask for the procces state to change to the previouse state or loop around to the end
      else if(result.b == prevProcess) {
        if (processState == _FIRST) {
          processState = (ProcessState)((int)_LAST - 1);
        }
        else {
          processState = (ProcessState)((int)processState - 1);
        }
      }

      //update the priorites of the controllers based upon the new process state.
      if (result.b == nextProcess || result.b == prevProcess) {
        ProcessData();
        result.b = wait;
        driveController.Reset(); //it is assumed that the drive controller may be in a bad state if interrupted so reset it
      }
      break;
    }

    //precision driving result types are when a controller wants direct command of the robots actuators
    //logic controller facilitates the command pass through in the LOGIC_STATE_PRECISION_COMMAND switch case
    else if(result.type == precisionDriving) {

      logicState = LOGIC_STATE_PRECISION_COMMAND;
      break;

    }

    //waypoints are also a pass through facilitated command but with a slightly diffrent overhead
    //they are handled in the LOGIC_STATE_WAITING switch case
    else if(result.type == waypoint) {

      logicState = LOGIC_STATE_WAITING;
      driveController.SetResultData(result);
      //fall through on purpose
    }

  } //end of interupt case***************************************************************************************

    //this case is primarly when logic controller is waiting for drive controller to reach its last waypoint
  case LOGIC_STATE_WAITING: {

    //ask drive controller how to drive
    //commands to be passed the ROS Adapter as left and right wheel PWM values in the result struct are returned
    result = driveController.DoWork();

    //when out of waypoints drive controller will through an interrupt however unlike other controllers
    //drive controller is not on the priority queue so it must be checked here
    if (result.type == behavior) {
      if(driveController.ShouldInterrupt()) {
        logicState = LOGIC_STATE_INTERRUPT;
      }
    }
    break;
  }//end of waiting case*****************************************************************************************

    //used for precision driving pass through
  case LOGIC_STATE_PRECISION_COMMAND: {

    //unlike waypoints precision commands change every update tick so we ask the
    //controller for new commands on every update tick.
    result = control_queue.top().controller->DoWork();

    //pass the driving commands to the drive controller so it can interpret them
    driveController.SetResultData(result);

    //the interoreted commands are turned into properinitial_spiral_offset motor commands to be passed the ROS Adapter
    //as left and right wheel PWM values in the result struct.
    result = driveController.DoWork();
    break;

  }//end of precision case****************************************************************************************
  }//end switch statment******************************************************************************************

   // bad! causes node to crash
   // cout << "logic state " << logicState << " top controller " << control_queue.top().priority << " Proccess " << processState <<endl;


  //now using proccess logic allow the controller to communicate data between eachother
  controllerInterconnect();

  //give the ROSAdapter the final decision on how it should drive
  return result;
}

void LogicController::UpdateData() 
{


}

void LogicController::ProcessData() 
{

  //this controller priority is used when searching
  if (processState == PROCCESS_STATE_SEARCHING) 
  {
    prioritizedControllers = {
      PrioritizedController{0, (Controller*)(&searchController)},
      PrioritizedController{10, (Controller*)(&obstacleController)},
      PrioritizedController{15, (Controller*)(&pickUpController)},
      PrioritizedController{5, (Controller*)(&range_controller)},
      PrioritizedController{-1, (Controller*)(&dropOffController)}
    };
  }

  //this priority is used when returning a target to the center collection zone
  else if (processState  == PROCCESS_STATE_TARGET_PICKEDUP) 
  {
    prioritizedControllers = {
    PrioritizedController{-1, (Controller*)(&searchController)},
    PrioritizedController{15, (Controller*)(&obstacleController)},
    PrioritizedController{-1, (Controller*)(&pickUpController)},
    PrioritizedController{10, (Controller*)(&range_controller)},
    PrioritizedController{1, (Controller*)(&dropOffController)}
    };
  }
  //this priority is used when returning a target to the center collection zone
  else if (processState  == PROCCESS_STATE_DROP_OFF)
  {
    prioritizedControllers = {
      PrioritizedController{-1, (Controller*)(&searchController)},
      PrioritizedController{-1, (Controller*)(&obstacleController)},
      PrioritizedController{-1, (Controller*)(&pickUpController)},
      PrioritizedController{10, (Controller*)(&range_controller)},
      PrioritizedController{1, (Controller*)(&dropOffController)}
    };
  }
}

bool LogicController::ShouldInterrupt() 
{
  ProcessData();

  return false;
}

bool LogicController::HasWork() 
{
  return false;
}


void LogicController::controllerInterconnect() 
{

  if (processState == PROCCESS_STATE_SEARCHING) 
  {

    //obstacle needs to know if the center ultrasound should be ignored
<<<<<<< HEAD
    if(pickUpController.GetIgnoreCenter()) 
    {
      obstacleController.SetIgnoreCenter();
=======
    if(pickUpController.GetIgnoreCenter()) {
      obstacleController.setIgnoreCenterSonar();
>>>>>>> 94e1c0b5
    }

    //pickup controller annouces it has pickedup a target
    if(pickUpController.GetTargetHeld()) 
    {
      dropOffController.SetTargetPickedUp();
      obstacleController.setTargetHeld();
      searchController.SetSuccesfullPickup();
    }
  }

  //ask if drop off has released the target from the claws yet
<<<<<<< HEAD
  if (!dropOffController.HasTarget()) 
  {
    obstacleController.SetTargetHeldClear();
  }

  //obstacle controller is running driveController needs to clear its waypoints
  if(obstacleController.GetShouldClearWaypoints()) 
  {
=======
  if (!dropOffController.HasTarget()) {
    obstacleController.setTargetHeldClear();
  }

  //obstacle controller is running driveController needs to clear its waypoints
  if(obstacleController.getShouldClearWaypoints()) {
>>>>>>> 94e1c0b5
    driveController.Reset();
  }
}

// Recieves position in the world inertial frame (should rename to SetOdomPositionData)
void LogicController::SetPositionData(Point currentLocation) 
{
  searchController.SetCurrentLocation(currentLocation);
  dropOffController.SetCurrentLocation(currentLocation);
  obstacleController.setCurrentLocation(currentLocation);
  driveController.SetCurrentLocation(currentLocation);
  
  //cout << "Location currnetLocation : " << currentLocation.x << " : " << currentLocation.y << endl;
}

// Recieves position in the world frame with global data (GPS)
void LogicController::SetMapPositionData(Point currentLocation) 
{
  range_controller.setCurrentLocation(currentLocation);
  
  /*cout << "Location mapLocation : " << currentLocation.x << " : " << currentLocation.y << endl;
  cout << endl;*/
  
}

void LogicController::SetVelocityData(float linearVelocity, float angularVelocity) 
{
  driveController.SetVelocityData(linearVelocity,angularVelocity);
}

void LogicController::SetMapVelocityData(float linearVelocity, float angularVelocity) 
{

}

<<<<<<< HEAD
void LogicController::SetAprilTags(vector<TagPoint> tags) 
{
=======
void LogicController::SetAprilTags(vector<Tag> tags) {
>>>>>>> 94e1c0b5
  pickUpController.SetTagData(tags);
  obstacleController.setTagData(tags);
  dropOffController.SetTargetData(tags);
}

void LogicController::SetSonarData(float left, float center, float right) 
{
  pickUpController.SetSonarData(center);
  obstacleController.setSonarData(left,center,right);
}

// Called once by RosAdapter in guarded init
void LogicController::SetCenterLocationOdom(Point centerLocationOdom) 
{
  searchController.SetCenterLocation(centerLocationOdom);
  dropOffController.SetCenterLocation(centerLocationOdom);
}

void LogicController::setVirtualFenceOn( RangeShape* range )
{
  range_controller.setRangeShape(range);
  range_controller.setEnabled(true);
}

void LogicController::setVirtualFenceOff()
{
  range_controller.setEnabled(false);
}

void LogicController::SetCenterLocationMap(Point centerLocationMap) 
{

}

void LogicController::SetCurrentTimeInMilliSecs( long int time )
{
  current_time = time;
  dropOffController.SetCurrentTimeInMilliSecs( time );
  pickUpController.SetCurrentTimeInMilliSecs( time );
  obstacleController.setCurrentTimeInMilliSecs( time );
}<|MERGE_RESOLUTION|>--- conflicted
+++ resolved
@@ -245,14 +245,9 @@
   {
 
     //obstacle needs to know if the center ultrasound should be ignored
-<<<<<<< HEAD
     if(pickUpController.GetIgnoreCenter()) 
     {
-      obstacleController.SetIgnoreCenter();
-=======
-    if(pickUpController.GetIgnoreCenter()) {
       obstacleController.setIgnoreCenterSonar();
->>>>>>> 94e1c0b5
     }
 
     //pickup controller annouces it has pickedup a target
@@ -265,23 +260,14 @@
   }
 
   //ask if drop off has released the target from the claws yet
-<<<<<<< HEAD
   if (!dropOffController.HasTarget()) 
   {
-    obstacleController.SetTargetHeldClear();
+    obstacleController.setTargetHeldClear();
   }
 
   //obstacle controller is running driveController needs to clear its waypoints
-  if(obstacleController.GetShouldClearWaypoints()) 
-  {
-=======
-  if (!dropOffController.HasTarget()) {
-    obstacleController.setTargetHeldClear();
-  }
-
-  //obstacle controller is running driveController needs to clear its waypoints
-  if(obstacleController.getShouldClearWaypoints()) {
->>>>>>> 94e1c0b5
+  if(obstacleController.getShouldClearWaypoints()) 
+  {
     driveController.Reset();
   }
 }
@@ -293,18 +279,12 @@
   dropOffController.SetCurrentLocation(currentLocation);
   obstacleController.setCurrentLocation(currentLocation);
   driveController.SetCurrentLocation(currentLocation);
-  
-  //cout << "Location currnetLocation : " << currentLocation.x << " : " << currentLocation.y << endl;
 }
 
 // Recieves position in the world frame with global data (GPS)
 void LogicController::SetMapPositionData(Point currentLocation) 
 {
-  range_controller.setCurrentLocation(currentLocation);
-  
-  /*cout << "Location mapLocation : " << currentLocation.x << " : " << currentLocation.y << endl;
-  cout << endl;*/
-  
+  range_controller.setCurrentLocation(currentLocation);  
 }
 
 void LogicController::SetVelocityData(float linearVelocity, float angularVelocity) 
@@ -317,12 +297,8 @@
 
 }
 
-<<<<<<< HEAD
-void LogicController::SetAprilTags(vector<TagPoint> tags) 
-{
-=======
-void LogicController::SetAprilTags(vector<Tag> tags) {
->>>>>>> 94e1c0b5
+void LogicController::SetAprilTags(vector<Tag> tags) 
+{
   pickUpController.SetTagData(tags);
   obstacleController.setTagData(tags);
   dropOffController.SetTargetData(tags);
