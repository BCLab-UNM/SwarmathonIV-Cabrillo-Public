#! /usr/bin/env python 

from __future__ import print_function

import sys
import rospy 
import angles
import math
import copy
import thread
import threading

from Queue import Queue 

import tf
from sensor_msgs.msg import Joy
from apriltags_ros.msg import AprilTagDetectionArray 
from std_msgs.msg import UInt8, String, Float32
from nav_msgs.msg import Odometry 
from geometry_msgs.msg import Twist, Pose2D
from dynamic_reconfigure.server import Server
from dynamic_reconfigure.client import Client

from mobility.cfg import driveConfig 
from mobility.srv import Core
from mobility.msg import MoveResult
from swarmie_msgs.msg import Obstacle
from angles import shortest_angular_distance

import threading 
package_lock = threading.Lock()

from mobility import sync
from mobility.swarmie import Location

class Task : 
    '''A robot relative place to navigate to. Expressed as r and theta''' 
    
    def __init__(self, msg, blocking=True):
        self.request = msg
        self.result = MoveResult.SUCCESS
        if blocking :
            self.sema = threading.Semaphore(0)
        else:
            self.sema = None 
            
class State: 
    '''Global robot state variables''' 

    STATE_IDLE      = 0
    STATE_TURN      = 1
    STATE_DRIVE     = 2 
    STATE_REVERSE   = 3 
    STATE_TIMED     = 4 

    DRIVE_MODE_STOP = 0
    DRIVE_MODE_PID  = 1 
    
    # Tune these with dynaimc reconfigure.
    DRIVE_SPEED                = 0
    REVERSE_SPEED              = 0 
    TURN_SPEED                 = 0
    HEADING_RESTORE_FACTOR     = 0
    GOAL_DISTANCE_OK           = 0
    ROTATE_THRESHOLD           = 0
    DRIVE_ANGLE_ABORT          = 0

    # max num of zero velocity Twist messages to publish consecutively
    DONT_SPAM_CONTROLLER = 5

    def __init__(self, rover):
        self.rover = rover
        self.MapLocation = Location(None)
        self.OdomLocation =  Location(None)
        self.CurrentState = State.STATE_IDLE
        self.Goal = None
        self.Start = None
        self.TimerCount = 0
        self.Doing = None
        self.Work = Queue()
        self.dbg_msg = None
<<<<<<< HEAD
        self.Obstacles = 0
        self.stopCounter = State.DONT_SPAM_CONTROLLER
=======
        self.Obstacles = 0 
        self.JoystickCommand = Joy() 
        self.JoystickCommand.axes = [0,0,0,0,0,0]
>>>>>>> 50439a23
        
        # Configuration 
        State.DRIVE_SPEED = rospy.get_param("DRIVE_SPEED", default=0.3)
        State.REVERSE_SPEED = rospy.get_param("REVERSE_SPEED", default=0.2)
        State.TURN_SPEED = rospy.get_param("TURN_SPEED", default=0.6)
        State.HEADING_RESTORE_FACTOR = rospy.get_param("HEADING_RESTORE_FACTOR", default=2)
        State.GOAL_DISTANCE_OK = rospy.get_param("GOAL_DISTANCE_OK", default=0.1)
        State.ROTATE_THRESHOLD = rospy.get_param("ROTATE_THRESHOLD", default=math.pi/16)
        State.DRIVE_ANGLE_ABORT = rospy.get_param("DRIVE_ANGLE_ABORT", default=math.pi/4)

        # Subscribers
        rospy.Subscriber(rover + '/joystick', Joy, self._joystick, queue_size=10)
        rospy.Subscriber(rover + '/obstacle', Obstacle, self._obstacle)
        rospy.Subscriber(rover + '/odom/filtered', Odometry, self._odom)

        # Services 
        self.control = rospy.Service(rover + '/control', Core, self._control);
        
        # Publishers
        self.state_machine = rospy.Publisher(rover + '/state_machine', String, queue_size=1, latch=True)
        self.fingerAngle = rospy.Publisher(rover + '/fingerAngle', Float32, queue_size=1, latch=True)
        self.wristAngle = rospy.Publisher(rover + '/wristAngle', Float32, queue_size=1, latch=True)
        self.driveControl = rospy.Publisher(rover + '/driveControl', Twist, queue_size=10)

        # Configuration 
        self.config_srv = Server(driveConfig, self._reconfigure)

        # Start a thread to do initial configuration.
        thread.start_new_thread(self.do_initial_config, ())
        
    def _stop_now(self, result) :
        self.CurrentState = State.STATE_IDLE
        while not self.Work.empty() :
            item = self.Work.get(False)
            item.result = result
            if item.sema is not None :
                item.sema.release()

        if self.Doing is not None :
            self.Doing.result = result
    
    def _control(self, req):
        for r in req.req[:-1] :
            self.Work.put(Task(r, False), False)
        
        r = req.req[-1]
        t = Task(r, True)
        self.Work.put(t, True)

        sleep_wait = 0.2
        sleep_turns = r.timeout / sleep_wait
        while not t.sema.acquire(blocking=False) :
            rospy.sleep(sleep_wait)
            sleep_turns -= 1
            if sleep_turns == 0 :
                # Ugh. Is this safe?
                with package_lock :
                    self._stop_now(MoveResult.TIMEOUT)

        rval = MoveResult()
        rval.result = t.result
        return rval
    
    @sync(package_lock)
    def _reconfigure(self, config, level):
        State.DRIVE_SPEED = config["DRIVE_SPEED"]
        State.REVERSE_SPEED = config["REVERSE_SPEED"]
        State.TURN_SPEED = config["TURN_SPEED"]
        State.HEADING_RESTORE_FACTOR = config["HEADING_RESTORE_FACTOR"]
        State.GOAL_DISTANCE_OK = config["GOAL_DISTANCE_OK"]
        State.ROTATE_THRESHOLD = config["ROTATE_THRESHOLD"]
        State.DRIVE_ANGLE_ABORT = config["DRIVE_ANGLE_ABORT"]
        self.print_debug('Mobility parameter reconfiguration done.')
        return config 

    @sync(package_lock)
    def _joystick(self, joy_command):
        self.JoystickCommand = joy_command 
    
    @sync(package_lock)
    def set_mode(self, msg) :
        if msg.data == 1 :
            self._stop_now(MoveResult.USER_ABORT)
    
    def __check_obstacles(self):
        if self.Doing is not None :        
            detected = self.Obstacles & self.Doing.request.obstacles
         
            if (detected & Obstacle.IS_SONAR) != 0 :
                self._stop_now(MoveResult.OBSTACLE_SONAR)

            if (detected & Obstacle.IS_VISION) != 0 :
                if (detected & Obstacle.TAG_HOME) : 
                    self._stop_now(MoveResult.OBSTACLE_HOME)
                else:
                    self._stop_now(MoveResult.OBSTACLE_TAG)

    @sync(package_lock)
    def _obstacle(self, msg) :
        self.Obstacles &= ~msg.mask 
        self.Obstacles |= msg.msg 
        self.__check_obstacles()        
        
    @sync(package_lock)
    def _odom(self, msg) : 
        self.OdomLocation.Odometry = msg

    def drive(self, linear, angular, mode):
        t = Twist() 
        t.linear.x = linear
        t.angular.y = mode
        t.angular.z = angular
        self.driveControl.publish(t)
        
    def print_debug(self, msg):
        if self.dbg_msg is None or self.dbg_msg != msg: 
            s = String()
            s.data = msg 
            self.state_machine.publish(s)
        self.dbg_msg = msg 
        
    @sync(package_lock)
    def run(self) :            
        if self.CurrentState == State.STATE_IDLE : 
            self.print_debug('IDLE')

            if self.Doing is not None : 
                if self.Doing.sema is not None :
                    self.Doing.sema.release()
                self.Doing = None
                
<<<<<<< HEAD
            if self.Work.empty() :
                if self.stopCounter > 0:
                    self.drive(0,0,State.DRIVE_MODE_STOP)
                    self.stopCounter -= 1
=======
            if self.Work.empty() : 
                # Let the joystick drive.
                lin = self.JoystickCommand.axes[4] * State.DRIVE_SPEED
                ang = self.JoystickCommand.axes[3] * State.TURN_SPEED
                if abs(lin) < 0.1 and abs(ang) < 0.1 :
                    self.drive(0, 0, State.DRIVE_MODE_STOP)
                else:
                    self.drive(lin, ang, State.DRIVE_MODE_PID)
>>>>>>> 50439a23
            else:
                self.Doing = self.Work.get(False)
                self.stopCounter = State.DONT_SPAM_CONTROLLER
    
                if self.Doing.request.timer > 0 :
                    self.TimerCount = self.Doing.request.timer * 10
                    self.CurrentState = State.STATE_TIMED
                else :                       
                    if self.Doing.request.r < 0 :
                        self.Doing.request.theta = 0
        
                    req_theta = self.Doing.request.theta 
                    if req_theta > 0 : 
                        req_theta += State.ROTATE_THRESHOLD / 2.0 
                    elif req_theta < 0 :
                        req_theta -= State.ROTATE_THRESHOLD / 2.0

                    req_r = self.Doing.request.r 
                    if req_r > 0 : 
                        req_r += State.GOAL_DISTANCE_OK / 2.0
                    elif req_r < 0 :
                        req_r -= State.GOAL_DISTANCE_OK / 2.0
                    
                    cur = self.OdomLocation.get_pose()
                    self.Goal = Pose2D()
                    self.Goal.theta = cur.theta + req_theta
                    self.Goal.x = cur.x + req_r * math.cos(self.Goal.theta)
                    self.Goal.y = cur.y + req_r * math.sin(self.Goal.theta)
                    self.Start = cur
                    
                    if self.Doing.request.r < 0 :
                        self.CurrentState = State.STATE_REVERSE
                    else:
                        self.CurrentState = State.STATE_TURN
                        
                    self.__check_obstacles()
                    

        elif self.CurrentState == State.STATE_TURN :
            self.print_debug('TURN')
            self.__check_obstacles()
            cur = self.OdomLocation.get_pose()
            heading_error = angles.shortest_angular_distance(cur.theta, self.Goal.theta)
            if abs(heading_error) > State.ROTATE_THRESHOLD :
                if heading_error < 0 :
                    self.drive(0, -State.TURN_SPEED, State.DRIVE_MODE_PID)
                else:
                    self.drive(0, State.TURN_SPEED, State.DRIVE_MODE_PID)
            else:
                self.CurrentState = State.STATE_DRIVE
                self.drive(0, 0, State.DRIVE_MODE_STOP)
                
        elif self.CurrentState == State.STATE_DRIVE :
            self.print_debug('DRIVE')
            self.__check_obstacles()
            cur = self.OdomLocation.get_pose()
            heading_error = angles.shortest_angular_distance(cur.theta, self.Goal.theta)
            goal_angle = angles.shortest_angular_distance(cur.theta, math.atan2(self.Goal.y - cur.y, self.Goal.x - cur.x))
            if self.OdomLocation.at_goal(self.Goal, State.GOAL_DISTANCE_OK) or abs(goal_angle) > State.DRIVE_ANGLE_ABORT :
                self.Goal = None
                self.CurrentState = State.STATE_IDLE
                self.drive(0, 0, State.DRIVE_MODE_STOP)
                    
            elif abs(heading_error) > State.DRIVE_ANGLE_ABORT / 2 :
                self._stop_now(MoveResult.PATH_FAIL)
                self.drive(0, 0, State.DRIVE_MODE_STOP)
            else:
                self.drive(State.DRIVE_SPEED,
                           heading_error * State.HEADING_RESTORE_FACTOR,
                           State.DRIVE_MODE_PID)
    
        elif self.CurrentState == State.STATE_REVERSE :
            self.print_debug('REVERSE')
            self.__check_obstacles()
            cur = self.OdomLocation.get_pose()
            heading_error = angles.shortest_angular_distance(cur.theta, self.Goal.theta)
            goal_angle = angles.shortest_angular_distance(math.pi + cur.theta, math.atan2(self.Goal.y - cur.y, self.Goal.x - cur.x))
            if self.OdomLocation.at_goal(self.Goal, State.GOAL_DISTANCE_OK) or abs(goal_angle) > State.DRIVE_ANGLE_ABORT : 
                self.Goal = None
                self.CurrentState = State.STATE_IDLE
                self.drive(0, 0, State.DRIVE_MODE_STOP)
            elif abs(heading_error) > State.DRIVE_ANGLE_ABORT / 2 :
                self._stop_now(MoveResult.PATH_FAIL)
                self.drive(0, 0, State.DRIVE_MODE_STOP)
            else:
                self.drive(-State.REVERSE_SPEED, 
                           heading_error * State.HEADING_RESTORE_FACTOR, 
                           State.DRIVE_MODE_PID)
    
        elif self.CurrentState == State.STATE_TIMED : 
            self.print_debug('TIMED')
            self.__check_obstacles()
            if self.Doing.request.linear == 0 and self.Doing.request.angular == 0 :
                self.drive(0, 0, State.DRIVE_MODE_STOP)
            else:
                self.drive(self.Doing.request.linear, self.Doing.request.angular, State.DRIVE_MODE_PID)
                
            if self.TimerCount == 0 :
                self.CurrentState = State.STATE_IDLE
                self.drive(0, 0, State.DRIVE_MODE_STOP)
            else:
                self.TimerCount = self.TimerCount - 1

    def do_initial_config(self):
        # Do initial configuration. 
        params = {
            "DRIVE_SPEED": State.DRIVE_SPEED,
            "REVERSE_SPEED": State.REVERSE_SPEED,
            "TURN_SPEED": State.TURN_SPEED,
            "HEADING_RESTORE_FACTOR": State.HEADING_RESTORE_FACTOR,
            "GOAL_DISTANCE_OK": State.GOAL_DISTANCE_OK,
            "ROTATE_THRESHOLD": State.ROTATE_THRESHOLD,
            "DRIVE_ANGLE_ABORT": State.DRIVE_ANGLE_ABORT,
            }
        dyn_client = Client(self.rover + '_MOBILITY') 
        dyn_client.update_configuration(params)
        print ('Initial configuration sent.')<|MERGE_RESOLUTION|>--- conflicted
+++ resolved
@@ -79,14 +79,9 @@
         self.Doing = None
         self.Work = Queue()
         self.dbg_msg = None
-<<<<<<< HEAD
-        self.Obstacles = 0
-        self.stopCounter = State.DONT_SPAM_CONTROLLER
-=======
         self.Obstacles = 0 
         self.JoystickCommand = Joy() 
         self.JoystickCommand.axes = [0,0,0,0,0,0]
->>>>>>> 50439a23
         
         # Configuration 
         State.DRIVE_SPEED = rospy.get_param("DRIVE_SPEED", default=0.3)
@@ -218,12 +213,6 @@
                     self.Doing.sema.release()
                 self.Doing = None
                 
-<<<<<<< HEAD
-            if self.Work.empty() :
-                if self.stopCounter > 0:
-                    self.drive(0,0,State.DRIVE_MODE_STOP)
-                    self.stopCounter -= 1
-=======
             if self.Work.empty() : 
                 # Let the joystick drive.
                 lin = self.JoystickCommand.axes[4] * State.DRIVE_SPEED
@@ -232,7 +221,6 @@
                     self.drive(0, 0, State.DRIVE_MODE_STOP)
                 else:
                     self.drive(lin, ang, State.DRIVE_MODE_PID)
->>>>>>> 50439a23
             else:
                 self.Doing = self.Work.get(False)
                 self.stopCounter = State.DONT_SPAM_CONTROLLER
