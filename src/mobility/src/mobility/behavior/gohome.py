#! /usr/bin/env python
"""gohome.py
Tries to get the rover back to the home nest, while avoiding sonar and cube
obstacles, and hopefully not dropping the cube in its claw.
"""
from __future__ import print_function

<<<<<<< HEAD
speeds = {
    'linear'  : 0.25,
    'angular' : 0.7,
}

if __name__ == '__main__':
    from mobility.namespace import parser, set_namespace

    parser.add_argument(
        '--has-block',
        action='store_true',
        help=('whether the rover currently has a block, and should ' +
              'accordingly either avoid cubes or stop for them')
    )
    args = parser.parse_args()

    set_namespace(args.rovername)

=======
>>>>>>> 2c997579
import sys
import math 
import rospy
import tf
import angles
import dynamic_reconfigure.client
import argparse 

from geometry_msgs.msg import Point

from swarmie_msgs.msg import Obstacle
from mobility.msg import MoveResult

from mobility.swarmie import swarmie, Location, PathException, HomeException, TagException, ObstacleException
from mobility.planner import Planner


GOHOME_FOUND_TAG = 1
GOHOME_FAIL = -1

def drive_straight_home_odom() :
<<<<<<< HEAD
    global swarmie, speeds

=======
>>>>>>> 2c997579
    # We remember home in the Odom frame when we see it. Unlike GPS
    # there's no need to translate the location into r and theta. The
    # swarmie's drive_to function takes a point in odometry space.

    home = swarmie.get_home_odom_location()
    swarmie.drive_to(home, ignore=Obstacle.TAG_TARGET | Obstacle.SONAR_CENTER, **speeds)

def drive_home(has_block, home_loc):
    global planner, use_waypoints, GOHOME_FAIL

    drive_result = None
    counter = 0

    while (counter < 2 and
           drive_result != MoveResult.SUCCESS and
           drive_result != MoveResult.OBSTACLE_HOME and
           drive_result != MoveResult.OBSTACLE_TAG):
        try:
            drive_result = planner.drive_to(
                home_loc,
                tolerance=0.5+counter,
                tolerance_step=0.5+counter,
                avoid_targets=has_block,
                use_waypoints=use_waypoints
            )
        except rospy.ServiceException:
            use_waypoints = False  # fallback if map service fails
        except PathException as e:
            if counter < 2:
                pass
            else:
                sys.exit(GOHOME_FAIL)


def spiral_search(has_block):
<<<<<<< HEAD
    global planner, swarmie, speeds
=======
    global planner
>>>>>>> 2c997579

    # no map waypoints
    try:
        drive_result = planner.spiral_search(
            0.5,
            0.75,
            tolerance=0.0,
            tolerance_step=0.5,
            avoid_targets=has_block,
            avoid_home=False,
            use_waypoints=False
        )
    except PathException:
        raise

    if drive_result == MoveResult.OBSTACLE_HOME:
        rospy.sleep(0.25)  # improve target detection chances?
        if planner.sees_home_tag():
            try:
                planner.face_home_tag()
            except tf.Exception:
                pass  # good enough

    elif drive_result == MoveResult.OBSTACLE_TAG:
        # This can happen if we're going home without a block.
        planner.face_nearest_block()

    return drive_result


<<<<<<< HEAD
def main(s, **kwargs):
    global planner, swarmie, use_waypoints
 
    swarmie = s
=======
def reset_speeds():
    global initial_config, param_client
    param_client.update_configuration(initial_config)


def main(**kwargs):
    global planner, use_waypoints
    global initial_config, param_client

>>>>>>> 2c997579
    has_block = False
    if 'has_block' in kwargs : 
        has_block = kwargs['has_block']
    
    # Whether to use waypoints from searching the map. Can be set to False if
    # the map service fails.
    use_waypoints = True

    if not has_block:
        swarmie.print_infoLog("I don't have a block. Not avoiding targets.")

    planner = Planner()

    swarmie.fingers_close()  # make sure we keep a firm grip
    swarmie.wrist_middle()  # get block mostly out of camera view
    home = swarmie.get_home_odom_location()

    drive_home(has_block, home)

    # todo: is it necessary to check that we can still see a home tag? or does dropoff handle it ok?
    rospy.sleep(0.25)  # improve target detection chances?
    if planner.sees_home_tag():
        # victory!
        planner.face_home_tag()
        sys.exit(0)

    # Look to the right and left before starting spiral search, which goes
    # left:
    ignore = Obstacle.PATH_IS_CLEAR
    if has_block:
        ignore |= Obstacle.TAG_TARGET
    try:
        cur_loc = swarmie.get_odom_location()
        if not cur_loc.at_goal(home, 0.3):
            print('Getting a little closer to home position.')
            swarmie.drive_to(home, ignore=ignore)

        planner.clear(2 * math.pi / 5, ignore=ignore, throw=True)
    except HomeException:
        planner.face_home_tag()
        sys.exit(0)
    except TagException:
        sys.exit(GOHOME_FOUND_TAG)
    except ObstacleException:
        pass # do spiral search

    swarmie.print_infoLog(swarmie.rover_name + " Starting spiral search")

    print('Starting spiral search with location')
    try:
        drive_result = spiral_search(has_block)
        if drive_result == MoveResult.OBSTACLE_HOME:
            sys.exit(0)
        elif drive_result == MoveResult.OBSTACLE_TAG: #TODO: This may not actuly work and may make behavor of task restarting go home
            sys.exit(GOHOME_FOUND_TAG)
    except PathException:
        sys.exit(GOHOME_FAIL)

    # didn't find anything
    return GOHOME_FAIL

if __name__ == '__main__' :
    parser = argparse.ArgumentParser(
        formatter_class=argparse.ArgumentDefaultsHelpFormatter
        )
    parser.add_argument(
        '--has-block',
        action='store_true',
        help=('whether the rover currently has a block, and should ' +
              'accordingly either avoid cubes or stop for them')
    )
    args = parser.parse_args()
    swarmie.start(node_name='gohome')
    sys.exit(main(has_block=args.has_block))<|MERGE_RESOLUTION|>--- conflicted
+++ resolved
@@ -5,27 +5,11 @@
 """
 from __future__ import print_function
 
-<<<<<<< HEAD
 speeds = {
     'linear'  : 0.25,
     'angular' : 0.7,
 }
 
-if __name__ == '__main__':
-    from mobility.namespace import parser, set_namespace
-
-    parser.add_argument(
-        '--has-block',
-        action='store_true',
-        help=('whether the rover currently has a block, and should ' +
-              'accordingly either avoid cubes or stop for them')
-    )
-    args = parser.parse_args()
-
-    set_namespace(args.rovername)
-
-=======
->>>>>>> 2c997579
 import sys
 import math 
 import rospy
@@ -47,11 +31,8 @@
 GOHOME_FAIL = -1
 
 def drive_straight_home_odom() :
-<<<<<<< HEAD
-    global swarmie, speeds
+    global speeds
 
-=======
->>>>>>> 2c997579
     # We remember home in the Odom frame when we see it. Unlike GPS
     # there's no need to translate the location into r and theta. The
     # swarmie's drive_to function takes a point in odometry space.
@@ -87,11 +68,7 @@
 
 
 def spiral_search(has_block):
-<<<<<<< HEAD
-    global planner, swarmie, speeds
-=======
-    global planner
->>>>>>> 2c997579
+    global planner, speeds
 
     # no map waypoints
     try:
@@ -122,22 +99,9 @@
     return drive_result
 
 
-<<<<<<< HEAD
-def main(s, **kwargs):
-    global planner, swarmie, use_waypoints
- 
-    swarmie = s
-=======
-def reset_speeds():
-    global initial_config, param_client
-    param_client.update_configuration(initial_config)
-
-
 def main(**kwargs):
     global planner, use_waypoints
-    global initial_config, param_client
 
->>>>>>> 2c997579
     has_block = False
     if 'has_block' in kwargs : 
         has_block = kwargs['has_block']
