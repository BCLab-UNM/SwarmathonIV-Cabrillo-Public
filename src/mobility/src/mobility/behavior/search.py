#! /usr/bin/env python
"""Searcher node."""

from __future__ import print_function

import sys
import rospy
import tf
import math
import random 

from geometry_msgs.msg import Point
from swarmie_msgs.msg import Obstacle

from mobility.planner import Planner
from mobility.swarmie import swarmie, TagException, HomeException, ObstacleException, PathException, AbortException, MoveResult


def turnaround(ignore=Obstacle.IS_SONAR | Obstacle.VISION_SAFE):
    swarmie.turn(random.gauss(math.pi/2, math.pi/4),
                 ignore=ignore,
                 **swarmie.speed_fast)


def wander():
    try:
        rospy.loginfo("Wandering...")
        swarmie.drive(random.gauss(2.5, 1), **swarmie.speed_fast)
        prev_heading = swarmie.get_odom_location().get_pose().theta

        rospy.loginfo("Circling...")
        swarmie.circle()
        swarmie.set_heading(prev_heading + random.gauss(0, math.pi/6),
                            **swarmie.speed_fast)

    except HomeException:
        print ("I saw home!")
        # TODO: We used to set the home odom location here, while we had
        #  the chance. If finding home during gohome becomes difficult,
        #  it may be useful to have home_transform publish a less
        #  accurate, but easier to update, home position estimate.
        turnaround()

    except ObstacleException:
        print ("I saw an obstacle!")
        turnaround(ignore=Obstacle.IS_SONAR)


def random_walk(num_moves):
    """Do random walk `num_moves` times."""
    global planner, found_tag

    try:
        for move in range(num_moves):
            if rospy.is_shutdown():
                search_exit(-1)

            wander()

    except TagException:
        print("I found a tag!")
        # Let's drive there to be helpful.
        rospy.sleep(0.3)
        if not planner.sees_home_tag():
            found_tag = True
            search_exit(0)


def search_exit(code):
    global planner, found_tag
    
    if found_tag:
        print('Found a tag! Trying to get a little closer.')
        planner.face_nearest_block()
    sys.exit(code)


<<<<<<< HEAD
def reset_speeds():
    global initial_config, param_client
    param_client.update_configuration(initial_config)
=======
def set_search_exit_poses():
    swarmie.set_search_exit_poses()
>>>>>>> 748877d1


def drive_to(pose, use_waypoints):
    planner.drive_to(pose,
                     tolerance=0.5,
                     tolerance_step=0.5,
                     avoid_targets=False,
                     avoid_home=True,
                     use_waypoints=use_waypoints,
                     **swarmie.speed_fast)

    cur_loc = swarmie.get_odom_location()
    if not cur_loc.at_goal(pose, 0.3):
        print('Getting a little closer to last exit position.')
        swarmie.drive_to(pose, throw=False)


def return_to_last_exit_position(last_pose, skip_drive_to=False):
    global planner, found_tag

    print('Driving to last search exit position.')
    swarmie.print_infoLog('Driving to last search exit position.')

    count = 0
    use_waypoints = True

    while count < 2 and not skip_drive_to:
        try:
            drive_to(last_pose, use_waypoints)

        except rospy.ServiceException:
            # try again without map waypoints
            use_waypoints = False

        except PathException:
            print('PathException on our way to last search exit location.')
            # good enough
            break

        count += 1

    try:
        swarmie.circle()

    except TagException:
        rospy.sleep(0.3)  # build buffer a little
        # too risky to stop for targets if home is in view too
        if not planner.sees_home_tag():
            # success!
            found_tag = True
            search_exit(0)

    except HomeException:
        # Just move onto random search, but this shouldn't really happen either.
        pass

    except ObstacleException:
        print('ObstacleException while finishing return to last search exit location.')
        pass  # good enough


def main(**kwargs):
    global planner, found_tag

    found_tag = False

    planner = Planner()

    swarmie.fingers_open()
    swarmie.wrist_middle()

<<<<<<< HEAD
    # Change drive and turn speeds for this behavior, and register shutdown
    # hook to reset them at exit.
    if not rospy.has_param('search/speeds'):
        speeds = SEARCH_SPEEDS
        rospy.set_param('search/speeds', speeds)
    else:
        speeds = rospy.get_param('search/speeds',
                                 default=SEARCH_SPEEDS)

    param_client = dynamic_reconfigure.client.Client('mobility')
    config = param_client.get_configuration()
    initial_config = {
        'DRIVE_SPEED': config['DRIVE_SPEED'],
        'TURN_SPEED': config['TURN_SPEED']
    }
    param_client.update_configuration(speeds)

    # Return to our last search exit pose if possible if nothing found there go to the next one
    while swarmie.has_resource_pile_locations():
=======
    # Return to our last search exit pose if possible
    if swarmie.has_search_exit_poses():
>>>>>>> 748877d1
        cur_pose = swarmie.get_odom_location().get_pose()
        cube_location = swarmie.get_resource_pile_location_with_most_tags()
        dist = math.sqrt((cube_location.x - cur_pose.x) ** 2
                         + (cube_location.y - cur_pose.y) ** 2)

        if dist > .5:  # only bother if it was reasonably far away
            return_to_last_exit_position(cube_location)
            #if we are here then no cubes where found near the location
            swarmie.remove_resource_pile_location(cube_location)
        else: # must be right next to it
            return_to_last_exit_position(cube_location, skip_drive_to=True)
            swarmie.remove_resource_pile_location(cube_location)

    random_walk(num_moves=30)

    print ("I'm homesick!")
    search_exit(1)


if __name__ == '__main__' : 
    swarmie.start(node_name='search')
    sys.exit(main())<|MERGE_RESOLUTION|>--- conflicted
+++ resolved
@@ -75,14 +75,8 @@
     sys.exit(code)
 
 
-<<<<<<< HEAD
-def reset_speeds():
-    global initial_config, param_client
-    param_client.update_configuration(initial_config)
-=======
 def set_search_exit_poses():
     swarmie.set_search_exit_poses()
->>>>>>> 748877d1
 
 
 def drive_to(pose, use_waypoints):
@@ -154,30 +148,8 @@
     swarmie.fingers_open()
     swarmie.wrist_middle()
 
-<<<<<<< HEAD
-    # Change drive and turn speeds for this behavior, and register shutdown
-    # hook to reset them at exit.
-    if not rospy.has_param('search/speeds'):
-        speeds = SEARCH_SPEEDS
-        rospy.set_param('search/speeds', speeds)
-    else:
-        speeds = rospy.get_param('search/speeds',
-                                 default=SEARCH_SPEEDS)
-
-    param_client = dynamic_reconfigure.client.Client('mobility')
-    config = param_client.get_configuration()
-    initial_config = {
-        'DRIVE_SPEED': config['DRIVE_SPEED'],
-        'TURN_SPEED': config['TURN_SPEED']
-    }
-    param_client.update_configuration(speeds)
-
     # Return to our last search exit pose if possible if nothing found there go to the next one
     while swarmie.has_resource_pile_locations():
-=======
-    # Return to our last search exit pose if possible
-    if swarmie.has_search_exit_poses():
->>>>>>> 748877d1
         cur_pose = swarmie.get_odom_location().get_pose()
         cube_location = swarmie.get_resource_pile_location_with_most_tags()
         dist = math.sqrt((cube_location.x - cur_pose.x) ** 2
