#! /usr/bin/env python

from __future__ import print_function

import sys
import rospy
import tf
import math
import random 

import dynamic_reconfigure.client
from geometry_msgs.msg import Point
from swarmie_msgs.msg import Obstacle

from mobility.planner import Planner
from mobility.swarmie import swarmie, TagException, HomeException, ObstacleException, PathException, AbortException, MoveResult

'''Searcher node.''' 

def turnaround():
    #TODO: should this be ignoring TAG_TARGET's???
    swarmie.turn(
        random.gauss(math.pi/2, math.pi/4),
        ignore=Obstacle.IS_SONAR | Obstacle.TAG_TARGET | Obstacle.TAG_HOME
    )
    
def wander():
    try :
        rospy.loginfo("Wandering...")
        swarmie.turn(random.gauss(0, math.pi/6))
        swarmie.drive(random.gauss(2.5, 1))

        rospy.loginfo("Circling...")
        swarmie.circle()
        
    except ObstacleException :
        print ("I saw an obstacle!")
        turnaround()


def handle_exit():
    global planner, found_tag

    reset_speeds()

    if found_tag:
        print('Found a tag! Trying to get a little closer.')
        planner.face_nearest_block()

    swarmie.print_infoLog('Setting search exit poses.')
    set_search_exit_poses()


def reset_speeds():
    global initial_config, param_client
    param_client.update_configuration(initial_config)


def set_search_exit_poses():
    swarmie.set_search_exit_poses()


def main(**kwargs):
    global planner, found_tag
    global initial_config, param_client

    found_tag = False
    SEARCH_SPEEDS = {
         'DRIVE_SPEED': 0.25,
         'TURN_SPEED': 0.7
    }

    planner = Planner()

    swarmie.fingers_open()
    swarmie.wrist_middle()

    # Change drive and turn speeds for this behavior, and register shutdown
    # hook to reset them at exit.
    if not rospy.has_param('search/speeds'):
        speeds = SEARCH_SPEEDS
        rospy.set_param('search/speeds', speeds)
    else:
        speeds = rospy.get_param('search/speeds',
                                 default=SEARCH_SPEEDS)

    param_client = dynamic_reconfigure.client.Client('mobility')
    config = param_client.get_configuration()
    initial_config = {
        'DRIVE_SPEED': config['DRIVE_SPEED'],
        'TURN_SPEED': config['TURN_SPEED']
    }
    param_client.update_configuration(speeds)
    rospy.on_shutdown(handle_exit)

    if not planner.sees_home_tag():
        try:
            swarmie.drive(0.5, ignore=Obstacle.IS_SONAR)
        except HomeException:
<<<<<<< HEAD
            # get out of from inside home if it ever happens
            detections = swarmie.get_latest_targets()
            if planner.is_inside_home_ring(detections):
                escape_home(detections)
            else:
                swarmie.turn(math.pi,
                             ignore=Obstacle.IS_VISION | Obstacle.IS_SONAR)
=======
            swarmie.turn(
                math.pi,
                ignore=Obstacle.TAG_TARGET|Obstacle.TAG_HOME|Obstacle.IS_SONAR
            )
>>>>>>> f7d2cf55
        except TagException:
            rospy.sleep(0.3)  # build the buffer a little
            try:
                if swarmie.get_nearest_block_location() is not None:
                    found_tag = True
                    # print('Found a tag! Turning to face.')
                    # planner.face_nearest_block()
                    sys.exit(0)  # found a tag?
            except tf.Exception:
                pass
    else:
<<<<<<< HEAD
        # get out of from inside home if it ever happens
        detections = swarmie.get_latest_targets()
        if planner.is_inside_home_ring(detections):
            escape_home(detections)
        else:
            swarmie.turn(math.pi, ignore=Obstacle.IS_VISION | Obstacle.IS_SONAR)
=======
        swarmie.turn(
            math.pi,
            ignore=Obstacle.TAG_TARGET | Obstacle.TAG_HOME | Obstacle.IS_SONAR
        )
>>>>>>> f7d2cf55

    # Return to our last search exit pose if possible
    dist = 0
    cur_pose = swarmie.get_odom_location().get_pose()

    if swarmie.has_search_exit_poses():
        last_pose = swarmie.get_search_exit_poses()
        dist = math.sqrt((last_pose.x - cur_pose.x) ** 2
                         + (last_pose.y - cur_pose.y) ** 2)

    if dist > 1:  # only bother if it was reasonably far away
        print('Driving to last search exit position.')
        swarmie.print_infoLog('Driving to last search exit position.')
        try:
            planner.drive_to(last_pose,
                             tolerance=0.5,
                             tolerance_step=0.5,
                             avoid_targets=False,
                             avoid_home=True)

            cur_loc = swarmie.get_odom_location()
            if not cur_loc.at_goal(last_pose, 0.3):
                print('Getting a little closer to last exit position.')
                swarmie.drive_to(last_pose, throw=False)

        except rospy.ServiceException:
            # try again without map waypoints
            planner.drive_to(last_pose,
                             tolerance=0.5,
                             tolerance_step=0.5,
                             avoid_targets=False,
                             avoid_home=True,
                             use_waypoints=False)

            cur_loc = swarmie.get_odom_location()
            if not cur_loc.at_goal(last_pose, 0.3):
                print('Getting a little closer to last exit position.')
                swarmie.drive_to(last_pose, throw=False)

        except PathException:
            print('PathException on our way to last search exit location.')
            # good enough
            pass

        try:
            # planner.clear(math.pi / 4, ignore=Obstacle.TAG_HOME, throw=True)
            # swarmie.drive(0.2, throw=False)
            # planner.sweep(throw=True)
            swarmie.circle()
            swarmie.set_heading(
                last_pose.theta,
                ignore=Obstacle.TAG_HOME
            )
        except TagException:
            rospy.sleep(0.3)  # build buffer a little
            # too risky to stop for targets if home is in view too
            if not planner.sees_home_tag():
                # success!
                found_tag = True
                # print('Found a tag! Turning to face.')
                # planner.face_nearest_block()
                sys.exit(0)
        except HomeException:
            # Just move onto random search, but this shouldn't really happen
            # either.
            pass
        except ObstacleException:
            print('ObstacleException while finishing return to last search exit location.')
            pass # good enough

    try:
        for move in range(30) :
            if rospy.is_shutdown() :
                sys.exit(-1)
            try:
                wander()

            except HomeException :
                print ("I saw home!")
                planner.set_home_locations()

<<<<<<< HEAD
                # get out of from inside home if it ever happens
                detections = swarmie.get_latest_targets()
                if planner.is_inside_home_ring(detections):
                    escape_home(detections)

=======
>>>>>>> f7d2cf55
                turnaround()

    except TagException :
        print("I found a tag!")
        # Let's drive there to be helpful.
        rospy.sleep(0.3)
        if not planner.sees_home_tag():
            found_tag = True
            # print('Found a tag! Turning to face.')
            # planner.face_nearest_block()
            # swarmie.drive_to(swarmie.get_nearest_block_location(), claw_offset=0.6, ignore=Obstacle.TAG_HOME|Obstacle.TAG_TARGET)
            sys.exit(0)

    print ("I'm homesick!")
    return 1 

if __name__ == '__main__' : 
    swarmie.start(node_name='search')
    sys.exit(main())<|MERGE_RESOLUTION|>--- conflicted
+++ resolved
@@ -97,20 +97,10 @@
         try:
             swarmie.drive(0.5, ignore=Obstacle.IS_SONAR)
         except HomeException:
-<<<<<<< HEAD
-            # get out of from inside home if it ever happens
-            detections = swarmie.get_latest_targets()
-            if planner.is_inside_home_ring(detections):
-                escape_home(detections)
-            else:
-                swarmie.turn(math.pi,
-                             ignore=Obstacle.IS_VISION | Obstacle.IS_SONAR)
-=======
             swarmie.turn(
                 math.pi,
                 ignore=Obstacle.TAG_TARGET|Obstacle.TAG_HOME|Obstacle.IS_SONAR
             )
->>>>>>> f7d2cf55
         except TagException:
             rospy.sleep(0.3)  # build the buffer a little
             try:
@@ -122,19 +112,10 @@
             except tf.Exception:
                 pass
     else:
-<<<<<<< HEAD
-        # get out of from inside home if it ever happens
-        detections = swarmie.get_latest_targets()
-        if planner.is_inside_home_ring(detections):
-            escape_home(detections)
-        else:
-            swarmie.turn(math.pi, ignore=Obstacle.IS_VISION | Obstacle.IS_SONAR)
-=======
         swarmie.turn(
             math.pi,
             ignore=Obstacle.TAG_TARGET | Obstacle.TAG_HOME | Obstacle.IS_SONAR
         )
->>>>>>> f7d2cf55
 
     # Return to our last search exit pose if possible
     dist = 0
@@ -216,14 +197,6 @@
                 print ("I saw home!")
                 planner.set_home_locations()
 
-<<<<<<< HEAD
-                # get out of from inside home if it ever happens
-                detections = swarmie.get_latest_targets()
-                if planner.is_inside_home_ring(detections):
-                    escape_home(detections)
-
-=======
->>>>>>> f7d2cf55
                 turnaround()
 
     except TagException :
