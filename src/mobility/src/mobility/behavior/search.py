--- conflicted
+++ resolved
@@ -16,35 +16,22 @@
 from mobility.swarmie import swarmie, TagException, HomeException, ObstacleException, PathException, AbortException, MoveResult
 
 
-<<<<<<< HEAD
-def turnaround():
-    #TODO: should this be ignoring TAG_TARGET's???
-    swarmie.turn(
-        random.gauss(math.pi/2, math.pi/4),
-        ignore=Obstacle.IS_SONAR | Obstacle.VISION_SAFE,
-        **swarmie.speed_fast
-    )
-    
-=======
 def turnaround(ignore=Obstacle.IS_SONAR | Obstacle.VISION_SAFE):
-    swarmie.turn(random.gauss(math.pi/2, math.pi/4), ignore=ignore)
+    swarmie.turn(random.gauss(math.pi/2, math.pi/4),
+                 ignore=ignore,
+                 **swarmie.speed_fast)
 
 
->>>>>>> 2345b0d8
 def wander():
     try:
         rospy.loginfo("Wandering...")
-<<<<<<< HEAD
-        swarmie.turn(random.gauss(0, math.pi/6), **swarmie.speed_fast)
         swarmie.drive(random.gauss(2.5, 1), **swarmie.speed_fast)
-=======
-        swarmie.drive(random.gauss(2.5, 1))
         prev_heading = swarmie.get_odom_location().get_pose().theta
->>>>>>> 2345b0d8
 
         rospy.loginfo("Circling...")
         swarmie.circle()
-        swarmie.set_heading(prev_heading + random.gauss(0, math.pi/6))
+        swarmie.set_heading(prev_heading + random.gauss(0, math.pi/6),
+                            **swarmie.speed_fast)
 
     except HomeException:
         print ("I saw home!")
@@ -102,7 +89,8 @@
                      tolerance_step=0.5,
                      avoid_targets=False,
                      avoid_home=True,
-                     use_waypoints=use_waypoints)
+                     use_waypoints=use_waypoints,
+                     **swarmie.speed_fast)
 
     cur_loc = swarmie.get_odom_location()
     if not cur_loc.at_goal(pose, 0.3):
@@ -168,47 +156,6 @@
     swarmie.fingers_open()
     swarmie.wrist_middle()
 
-<<<<<<< HEAD
-    if not planner.sees_home_tag():
-        try:
-            swarmie.drive(0.5, ignore=Obstacle.IS_SONAR, **swarmie.speed_fast)
-        except HomeException:
-            swarmie.turn(math.pi,
-                         ignore=Obstacle.VISION_SAFE | Obstacle.IS_SONAR,
-                         **swarmie.speed_fast)
-        except TagException:
-            rospy.sleep(0.3)  # build the buffer a little
-            try:
-                if swarmie.get_nearest_block_location() is not None:
-                    found_tag = True
-                    # print('Found a tag! Turning to face.')
-                    # planner.face_nearest_block()
-                    search_exit(0)  # found a tag?
-            except tf.Exception:
-                pass
-    else:
-        swarmie.turn(math.pi,
-                     ignore=Obstacle.VISION_SAFE | Obstacle.IS_SONAR,
-                     **swarmie.speed_fast)
-=======
-    # Change drive and turn speeds for this behavior, and register shutdown
-    # hook to reset them at exit.
-    if not rospy.has_param('search/speeds'):
-        speeds = SEARCH_SPEEDS
-        rospy.set_param('search/speeds', speeds)
-    else:
-        speeds = rospy.get_param('search/speeds',
-                                 default=SEARCH_SPEEDS)
-
-    param_client = dynamic_reconfigure.client.Client('mobility')
-    config = param_client.get_configuration()
-    initial_config = {
-        'DRIVE_SPEED': config['DRIVE_SPEED'],
-        'TURN_SPEED': config['TURN_SPEED']
-    }
-    param_client.update_configuration(speeds)
->>>>>>> 2345b0d8
-
     # Return to our last search exit pose if possible
     if swarmie.has_search_exit_poses():
         cur_pose = swarmie.get_odom_location().get_pose()
@@ -217,100 +164,10 @@
         dist = math.sqrt((last_pose.x - cur_pose.x) ** 2
                          + (last_pose.y - cur_pose.y) ** 2)
 
-<<<<<<< HEAD
-    if dist > 1:  # only bother if it was reasonably far away
-        print('Driving to last search exit position.')
-        swarmie.print_infoLog('Driving to last search exit position.')
-        try:
-            planner.drive_to(last_pose,
-                             tolerance=0.5,
-                             tolerance_step=0.5,
-                             avoid_targets=False,
-                             avoid_home=True,
-                             **swarmie.speed_fast)
-
-            cur_loc = swarmie.get_odom_location()
-            if not cur_loc.at_goal(last_pose, 0.3):
-                print('Getting a little closer to last exit position.')
-                swarmie.drive_to(last_pose, throw=False)
-
-        except rospy.ServiceException:
-            # try again without map waypoints
-            planner.drive_to(last_pose,
-                             tolerance=0.5,
-                             tolerance_step=0.5,
-                             avoid_targets=False,
-                             avoid_home=True,
-                             use_waypoints=False,
-                             **swarmie.speed_fast)
-
-            cur_loc = swarmie.get_odom_location()
-            if not cur_loc.at_goal(last_pose, 0.3):
-                print('Getting a little closer to last exit position.')
-                swarmie.drive_to(last_pose, throw=False)
-
-        except PathException:
-            print('PathException on our way to last search exit location.')
-            # good enough
-            pass
-
-        try:
-            # planner.clear(math.pi / 4, ignore=Obstacle.VISION_HOME, throw=True)
-            # swarmie.drive(0.2, throw=False)
-            # planner.sweep(throw=True)
-            swarmie.circle()
-            swarmie.set_heading(
-                last_pose.theta,
-                ignore=Obstacle.VISION_HOME
-            )
-        except TagException:
-            rospy.sleep(0.3)  # build buffer a little
-            # too risky to stop for targets if home is in view too
-            if not planner.sees_home_tag():
-                # success!
-                found_tag = True
-                # print('Found a tag! Turning to face.')
-                # planner.face_nearest_block()
-                search_exit(0)
-        except HomeException:
-            # Just move onto random search, but this shouldn't really happen
-            # either.
-            pass
-        except ObstacleException:
-            print('ObstacleException while finishing return to last search exit location.')
-            pass # good enough
-
-    try:
-        for move in range(30) :
-            if rospy.is_shutdown() :
-                search_exit(-1)
-            try:
-                wander()
-
-            except HomeException :
-                print ("I saw home!")
-                # TODO: We used to set the home odom location here, while we had
-                #  the chance. If finding home during gohome becomes difficult,
-                #  it may be useful to have home_transform publish a less
-                #  accurate, but easier to update, home position estimate.
-                turnaround()
-
-    except TagException :
-        print("I found a tag!")
-        # Let's drive there to be helpful.
-        rospy.sleep(0.3)
-        if not planner.sees_home_tag():
-            found_tag = True
-            # print('Found a tag! Turning to face.')
-            # planner.face_nearest_block()
-            # swarmie.drive_to(swarmie.get_nearest_block_location(), claw_offset=0.6, ignore=Obstacle.VISION_SAFE)
-            search_exit(0)
-=======
         if dist > 1:  # only bother if it was reasonably far away
             return_to_last_exit_position(last_pose)
 
     random_walk(num_moves=30)
->>>>>>> 2345b0d8
 
     print ("I'm homesick!")
     search_exit(1)
