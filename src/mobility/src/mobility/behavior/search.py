#! /usr/bin/env python

from __future__ import print_function

<<<<<<< HEAD
speeds = {
    'linear'  : 0.25,
    'angular' : 0.7,
}

if __name__ == '__main__':
    from mobility.namespace import parse_args_and_set_namespace
    parse_args_and_set_namespace()

=======
>>>>>>> 2c997579
import sys
import rospy
import tf
import math
import random 

import dynamic_reconfigure.client
from geometry_msgs.msg import Point
from swarmie_msgs.msg import Obstacle

from mobility.planner import Planner
from mobility.swarmie import swarmie, TagException, HomeException, ObstacleException, PathException, AbortException, MoveResult

'''Searcher node.''' 

def turnaround():
    #TODO: should this be ignoring TAG_TARGET's???
    swarmie.turn(
        random.gauss(math.pi/2, math.pi/4),
        ignore=Obstacle.IS_SONAR | Obstacle.VISION_SAFE
    )
    
def wander():
<<<<<<< HEAD
    global swarmie, speeds
=======
>>>>>>> 2c997579
    try :
        rospy.loginfo("Wandering...")
        swarmie.turn(random.gauss(0, math.pi/6), **speeds)
        swarmie.drive(random.gauss(2.5, 1), **speeds)

        rospy.loginfo("Circling...")
        swarmie.circle()
        
    except ObstacleException :
        print ("I saw an obstacle!")
        turnaround()


def search_exit(code):
    global planner, found_tag
    
    reset_speeds()
    
    if found_tag:
        print('Found a tag! Trying to get a little closer.')
        planner.face_nearest_block()
    
    if code == 0:
        swarmie.print_infoLog('Setting search exit poses.')
        set_search_exit_poses()
    sys.exit(code)


def reset_speeds():
    global initial_config, param_client
    param_client.update_configuration(initial_config)


def set_search_exit_poses():
    swarmie.set_search_exit_poses()


<<<<<<< HEAD
def main(s, **kwargs):
    global swarmie, planner, found_tag, speeds
=======
def main(**kwargs):
    global planner, found_tag
    global initial_config, param_client
>>>>>>> 2c997579

    found_tag = False

    planner = Planner()

    swarmie.fingers_open()
    swarmie.wrist_middle()

<<<<<<< HEAD
    rospy.on_shutdown(handle_exit)
=======
    # Change drive and turn speeds for this behavior, and register shutdown
    # hook to reset them at exit.
    if not rospy.has_param('search/speeds'):
        speeds = SEARCH_SPEEDS
        rospy.set_param('search/speeds', speeds)
    else:
        speeds = rospy.get_param('search/speeds',
                                 default=SEARCH_SPEEDS)

    param_client = dynamic_reconfigure.client.Client('mobility')
    config = param_client.get_configuration()
    initial_config = {
        'DRIVE_SPEED': config['DRIVE_SPEED'],
        'TURN_SPEED': config['TURN_SPEED']
    }
    param_client.update_configuration(speeds)
>>>>>>> 2c997579

    if not planner.sees_home_tag():
        try:
            swarmie.drive(0.5, ignore=Obstacle.IS_SONAR)
        except HomeException:
            swarmie.turn(math.pi,
                         ignore=Obstacle.VISION_SAFE | Obstacle.IS_SONAR)
        except TagException:
            rospy.sleep(0.3)  # build the buffer a little
            try:
                if swarmie.get_nearest_block_location() is not None:
                    found_tag = True
                    # print('Found a tag! Turning to face.')
                    # planner.face_nearest_block()
                    search_exit(0)  # found a tag?
            except tf.Exception:
                pass
    else:
        swarmie.turn(math.pi, ignore=Obstacle.VISION_SAFE | Obstacle.IS_SONAR)

    # Return to our last search exit pose if possible
    dist = 0
    cur_pose = swarmie.get_odom_location().get_pose()

    if swarmie.has_search_exit_poses():
        last_pose = swarmie.get_search_exit_poses()
        dist = math.sqrt((last_pose.x - cur_pose.x) ** 2
                         + (last_pose.y - cur_pose.y) ** 2)

    if dist > 1:  # only bother if it was reasonably far away
        print('Driving to last search exit position.')
        swarmie.print_infoLog('Driving to last search exit position.')
        try:
            planner.drive_to(last_pose,
                             tolerance=0.5,
                             tolerance_step=0.5,
                             avoid_targets=False,
                             avoid_home=True)

            cur_loc = swarmie.get_odom_location()
            if not cur_loc.at_goal(last_pose, 0.3):
                print('Getting a little closer to last exit position.')
                swarmie.drive_to(last_pose, throw=False)

        except rospy.ServiceException:
            # try again without map waypoints
            planner.drive_to(last_pose,
                             tolerance=0.5,
                             tolerance_step=0.5,
                             avoid_targets=False,
                             avoid_home=True,
                             use_waypoints=False)

            cur_loc = swarmie.get_odom_location()
            if not cur_loc.at_goal(last_pose, 0.3):
                print('Getting a little closer to last exit position.')
                swarmie.drive_to(last_pose, throw=False)

        except PathException:
            print('PathException on our way to last search exit location.')
            # good enough
            pass

        try:
            # planner.clear(math.pi / 4, ignore=Obstacle.VISION_HOME, throw=True)
            # swarmie.drive(0.2, throw=False)
            # planner.sweep(throw=True)
            swarmie.circle()
            swarmie.set_heading(
                last_pose.theta,
                ignore=Obstacle.VISION_HOME
            )
        except TagException:
            rospy.sleep(0.3)  # build buffer a little
            # too risky to stop for targets if home is in view too
            if not planner.sees_home_tag():
                # success!
                found_tag = True
                # print('Found a tag! Turning to face.')
                # planner.face_nearest_block()
                search_exit(0)
        except HomeException:
            # Just move onto random search, but this shouldn't really happen
            # either.
            pass
        except ObstacleException:
            print('ObstacleException while finishing return to last search exit location.')
            pass # good enough

    try:
        for move in range(30) :
            if rospy.is_shutdown() :
                search_exit(-1)
            try:
                wander()

            except HomeException :
                print ("I saw home!")
                # TODO: We used to set the home odom location here, while we had
                #  the chance. If finding home during gohome becomes difficult,
                #  it may be useful to have home_transform publish a less
                #  accurate, but easier to update, home position estimate.
                turnaround()

    except TagException :
        print("I found a tag!")
        # Let's drive there to be helpful.
        rospy.sleep(0.3)
        if not planner.sees_home_tag():
            found_tag = True
            # print('Found a tag! Turning to face.')
            # planner.face_nearest_block()
            # swarmie.drive_to(swarmie.get_nearest_block_location(), claw_offset=0.6, ignore=Obstacle.VISION_SAFE)
            search_exit(0)

    print ("I'm homesick!")
    search_exit(1)

if __name__ == '__main__' : 
    swarmie.start(node_name='search')
    sys.exit(main())<|MERGE_RESOLUTION|>--- conflicted
+++ resolved
@@ -2,18 +2,11 @@
 
 from __future__ import print_function
 
-<<<<<<< HEAD
 speeds = {
     'linear'  : 0.25,
     'angular' : 0.7,
 }
 
-if __name__ == '__main__':
-    from mobility.namespace import parse_args_and_set_namespace
-    parse_args_and_set_namespace()
-
-=======
->>>>>>> 2c997579
 import sys
 import rospy
 import tf
@@ -37,10 +30,8 @@
     )
     
 def wander():
-<<<<<<< HEAD
-    global swarmie, speeds
-=======
->>>>>>> 2c997579
+    global speeds
+    
     try :
         rospy.loginfo("Wandering...")
         swarmie.turn(random.gauss(0, math.pi/6), **speeds)
@@ -78,14 +69,8 @@
     swarmie.set_search_exit_poses()
 
 
-<<<<<<< HEAD
-def main(s, **kwargs):
-    global swarmie, planner, found_tag, speeds
-=======
 def main(**kwargs):
-    global planner, found_tag
-    global initial_config, param_client
->>>>>>> 2c997579
+    global planner, found_tag, speeds
 
     found_tag = False
 
@@ -93,27 +78,6 @@
 
     swarmie.fingers_open()
     swarmie.wrist_middle()
-
-<<<<<<< HEAD
-    rospy.on_shutdown(handle_exit)
-=======
-    # Change drive and turn speeds for this behavior, and register shutdown
-    # hook to reset them at exit.
-    if not rospy.has_param('search/speeds'):
-        speeds = SEARCH_SPEEDS
-        rospy.set_param('search/speeds', speeds)
-    else:
-        speeds = rospy.get_param('search/speeds',
-                                 default=SEARCH_SPEEDS)
-
-    param_client = dynamic_reconfigure.client.Client('mobility')
-    config = param_client.get_configuration()
-    initial_config = {
-        'DRIVE_SPEED': config['DRIVE_SPEED'],
-        'TURN_SPEED': config['TURN_SPEED']
-    }
-    param_client.update_configuration(speeds)
->>>>>>> 2c997579
 
     if not planner.sees_home_tag():
         try:
