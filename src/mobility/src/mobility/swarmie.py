--- conflicted
+++ resolved
@@ -153,14 +153,8 @@
         # Wait for necessary services to be online. 
         # Services are APIs calls to other neodes. 
         rospy.wait_for_service(rover + '/control')
-<<<<<<< HEAD
         rospy.wait_for_service(rover + '/map/get_map')
-=======
-        rospy.wait_for_service(rover + '/map/find_nearest_target')
-        rospy.wait_for_service(rover + '/map/get_obstacle_map')
-        rospy.wait_for_service(rover + '/map/get_target_map')
         rospy.wait_for_service(rover + '/map/get_plan')
->>>>>>> 478266a0
 
         # Numpy-ify the GridMap 
         GetMap._response_class = rospy.numpy_msg.numpy_msg(GridMap)
@@ -168,13 +162,8 @@
         # Connect to services.
         self.control = rospy.ServiceProxy(rover + '/control', Core)
         self._find_nearest_target = rospy.ServiceProxy(rover + '/map/find_nearest_target', FindTarget)
-<<<<<<< HEAD
         self._get_map = rospy.ServiceProxy(rover + '/map/get_map', GetMap)
-=======
-        self._get_obstacle_map = rospy.ServiceProxy(rover + '/map/get_obstacle_map', GetMap)
-        self._get_target_map = rospy.ServiceProxy(rover + '/map/get_target_map', GetMap)
         self._get_plan = rospy.ServiceProxy(rover + '/map/get_plan', GetPlan)
->>>>>>> 478266a0
         self._start_imu_calibration = rospy.ServiceProxy(rover + '/start_imu_calibration', Empty)
         self._start_misalignment_calibration = rospy.ServiceProxy(rover + '/start_misalignment_calibration', Empty)
         self._start_gyro_bias_calibration = rospy.ServiceProxy(rover + '/start_gyro_bias_calibration', Empty)
