'''
Common rover interface in Python
''' 

from __future__ import print_function 

import sys 
import rospy
import math 
import random 
import angles 
import tf 

from mobility.srv import Core
from mapping.srv import FindTarget, GetMap, GetNavPlan, GetNavPlanRequest
from mobility.msg import MoveResult, MoveRequest
from swarmie_msgs.msg import Obstacle 

from std_srvs.srv import Empty 
from std_msgs.msg import UInt8, String, Float32
from nav_msgs.msg import Odometry
from control_msgs.srv import QueryCalibrationState, QueryCalibrationStateRequest
from geometry_msgs.msg import Point, Twist, Pose2D
from apriltags_ros.msg import AprilTagDetectionArray 
from rospy.numpy_msg import numpy_msg
from grid_map_msgs.msg import GridMap
from mapping import RoverMap 

import threading 

swarmie_lock = threading.Lock()

from mobility import sync

class DriveException(Exception):
    def __init__(self, st):
        self.status = st
    
class VisionException(DriveException):
    pass

class TagException(VisionException):
    pass

class HomeException(VisionException):
    pass

class ObstacleException(DriveException):
    pass 

class PathException(DriveException):
    pass

class AbortException(DriveException):
    pass

class TimeoutException(DriveException):
    pass

class Location: 
    '''A class that encodes an EKF provided location and accessor methods''' 

    def __init__(self, odo):
        self.Odometry = odo 
    
    def get_pose(self):
        '''Return a std_msgs.Pose from this Location. Useful because Pose 
        has angles represented as roll, pitch, yaw.
        
        Returns:
        
        * (`std_msgs.msg.Pose`) The pose. 
        '''
        quat = [self.Odometry.pose.pose.orientation.x, 
                self.Odometry.pose.pose.orientation.y, 
                self.Odometry.pose.pose.orientation.z, 
                self.Odometry.pose.pose.orientation.w, 
                ]        
        (r, p, y) = tf.transformations.euler_from_quaternion(quat)
        pose = Pose2D()
        pose.x = self.Odometry.pose.pose.position.x 
        pose.y = self.Odometry.pose.pose.position.y 
        pose.theta = y 
        return pose

    def mike_rox(self):
<<<<<<< HEAD
        return False
=======
        return True
    
    def carter_roxz(self):
        return True
>>>>>>> 53ad627d

    def at_goal(self, goal, distance):
        '''Determine if the pose is within acceptable distance of this location
        
        Returns:
        
        * (`bool`) True if within the target distance.

        ''' 
        dist = math.hypot(goal.x - self.Odometry.pose.pose.position.x, 
                          goal.y - self.Odometry.pose.pose.position.y)

        return dist < distance

    def get_variances(self):
        '''Return the X, Y and Z variances from the covariance matrix of this location. 
        Variance is defined as the expectation of the squared deviation of a random 
        variable from its mean. 
        
        https://en.wikipedia.org/wiki/Variance
        
        Returns: 
        
        * (`tuple`): `(vX, vY, vZ)`
        '''
        return (self.Odometry.pose.covariance[0:15:7])

class Swarmie: 
    '''Class that embodies the Swarmie's API
    
    This is the Python API used to drive the rover. The API interfaces 
    with ROS topics and services to perform action and acquire sensor data. 
    ''' 
    
    def __init__(self, **kwargs):
        '''Constructor.

        Args:

        * `rover` (`string`) - Name of the rover.

        Keyword arguments:

        * `anonymous` (`bool`) - Launch an anonymous node. Use this for debugging nodes. 
        '''
        if 'tf_rover_name' in kwargs :
            self.rover_name = kwargs['tf_rover_name']
        else:
            self.rover_name = rospy.get_namespace()
            
        self.rover_name = self.rover_name.strip('/')
           
        self.Obstacles = 0
        self.MapLocation = Location(None)
        self.OdomLocation = Location(None)
        self.Targets = AprilTagDetectionArray()
        self.TargetsDict = {}
        self.TargetsBuffer = AprilTagDetectionArray()
        self.TargetsDictBuffer = {}
        self.targets_timeout = 3
        
        # Intialize this ROS node.
        anon = False
        if 'anonymous' in kwargs : 
            anon = True
            
        if 'node_name' in kwargs :
            rospy.init_node(kwargs['node_name'], anonymous=anon)
        else :
            rospy.init_node('controller', anonymous=anon)
        
        # Create publishiers.
        self.sm_publisher = rospy.Publisher('state_machine', String, queue_size=10, latch=True)
        self.status_publisher = rospy.Publisher('status', String, queue_size=10, latch=True)
        self.info_publisher = rospy.Publisher('/infoLog', String, queue_size=10, latch=True)
        self.mode_publisher = rospy.Publisher('mode', UInt8, queue_size=1, latch=True)
        self.finger_publisher = rospy.Publisher('fingerAngle/cmd', Float32, queue_size=1, latch=True)
        self.wrist_publisher = rospy.Publisher('wristAngle/cmd', Float32, queue_size=1, latch=True)

        # Wait for necessary services to be online. 
        # Services are APIs calls to other neodes. 
        rospy.wait_for_service('control')
        rospy.wait_for_service('map/get_map')
        rospy.wait_for_service('map/get_plan')

        # Numpy-ify the GridMap 
        GetMap._response_class = rospy.numpy_msg.numpy_msg(GridMap)
        
        # Connect to services.
        self.control = rospy.ServiceProxy('control', Core)
        self._get_map = rospy.ServiceProxy('map/get_map', GetMap)
        self._get_plan = rospy.ServiceProxy('map/get_plan', GetNavPlan)
        self._imu_is_finished_validating = rospy.ServiceProxy('imu/is_finished_validating', QueryCalibrationState)
        self._imu_needs_calibration = rospy.ServiceProxy('imu/needs_calibration', QueryCalibrationState)
        self._start_imu_calibration = rospy.ServiceProxy('start_imu_calibration', Empty)
        self._start_misalignment_calibration = rospy.ServiceProxy('start_misalignment_calibration', Empty)
        self._start_gyro_bias_calibration = rospy.ServiceProxy('start_gyro_bias_calibration', Empty)
        self._start_gyro_scale_calibration = rospy.ServiceProxy('start_gyro_scale_calibration', Empty)
        self._store_imu_calibration = rospy.ServiceProxy('store_imu_calibration', Empty)

        # Transform listener. Use this to transform between coordinate spaces.
        # Transform messages must predate any sensor messages so initialize this first.
        self.xform = tf.TransformListener()

        # Subscribe to useful topics 
        # These topics only update data. The data is used in other places to initialize
        # these and wait for valid data so that users of this data don't get errors.
        rospy.Subscriber('odom/filtered', Odometry, self._odom)
        rospy.Subscriber('odom/ekf', Odometry, self._map)
        rospy.Subscriber('obstacle', Obstacle, self._obstacle)

        # Wait for Odometry messages to come in.
        # Don't wait for messages on /obstacle because it's published infrequently
        try:
            rospy.wait_for_message('odom/filtered', Odometry, 2)
            rospy.wait_for_message('odom/ekf', Odometry, 2)
        except rospy.ROSException:
            rospy.logwarn(self.rover_name +
                          ': timed out waiting for filtered odometry data.')

        # The targets subscriber needs odom data since Carter's patch. Make sure odom data
        # exists before we get a target callback.
        rospy.Subscriber('targets', AprilTagDetectionArray, self._targets)
        try:
            rospy.wait_for_message('targets', AprilTagDetectionArray, 2)
        except rospy.ROSException:
            rospy.logwarn(self.rover_name +
                          ': timed out waiting for /targets data.')

        print ('Welcome', self.rover_name, 'to the world of the future.')

    @sync(swarmie_lock)
    def _odom(self, msg) : 
        self.OdomLocation.Odometry = msg
            
    @sync(swarmie_lock)
    def _map(self, msg) : 
        self.MapLocation.Odometry = msg

    @sync(swarmie_lock)
    def _obstacle(self, msg) :
        self.Obstacles &= ~msg.mask 
        self.Obstacles |= msg.msg 

    @sync(swarmie_lock)
    def _targets(self, msg) : 
        self.TargetsDictBuffer = {key:tag for key,tag in self.TargetsDictBuffer.iteritems() if ((tag.pose.header.stamp.secs + self.targets_timeout ) > rospy.Time.now().secs) }
        #adding currently seen tags to the dict
        self.TargetsDictBuffer.update({(round(tag.pose.pose.position.x, 2),round(tag.pose.pose.position.y, 2),round(tag.pose.pose.position.z, 2)): tag for tag in msg.detections })
        #get the tags from the dict and saves them to Targets
        self.TargetsBuffer.detections = self.TargetsDictBuffer.values() 
    
        if self._is_moving():
            self.Targets = msg
            #create a dict of tags as values and rounded coordinates as the key
            self.TargetsDict = {(round(tag.pose.pose.position.x, 2),round(tag.pose.pose.position.y, 2),round(tag.pose.pose.position.z, 2)): tag for tag in msg.detections }
            
        else:
            #remove old tags from the dict
            self.TargetsDict = {key:tag for key,tag in self.TargetsDict.iteritems() if ((tag.pose.header.stamp.secs + self.targets_timeout ) > rospy.Time.now().secs) }
            #adding currently seen tags to the dict
            self.TargetsDict.update({(round(tag.pose.pose.position.x, 2),round(tag.pose.pose.position.y, 2),round(tag.pose.pose.position.z, 2)): tag for tag in msg.detections })
            #get the tags from the dict and saves them to Targets
            self.Targets.detections = self.TargetsDict.values() 
    
    #self.TargetsBuffer = AprilTagDetectionArray()
    #self.TargetsDictBuffer = {}

    def __drive(self, request, **kwargs):
        request.obstacles = ~0
        if 'ignore' in kwargs :
            request.obstacles = ~kwargs['ignore']

        request.timeout = 120
        if 'timeout' in kwargs :
            request.timeout = kwargs['timeout']

        value = self.control([request]).result.result

        if 'throw' not in kwargs or kwargs['throw'] : 
            if value == MoveResult.OBSTACLE_SONAR :
                raise ObstacleException(value)
            elif value == MoveResult.OBSTACLE_TAG : 
                raise TagException(value)
            elif value == MoveResult.OBSTACLE_HOME : 
                raise HomeException(value)
            elif value == MoveResult.PATH_FAIL : 
                raise PathException(value)
            elif value == MoveResult.USER_ABORT : 
                raise AbortException(value)
            elif value == MoveResult.TIMEOUT :
                raise TimeoutException(value)
        
        return value
        
    def stop(self):
        '''Stop the rover by placing it in manual mode.''' 
        msg = UInt8() 
        msg.data = 1
        self.mode_publisher.publish(msg)
    
    def go(self):
        '''Start the rover by placing it into autonomous mode.'''
        msg = UInt8() 
        msg.data = 2
        self.mode_publisher.publish(msg)
            
    def circle(self, **kwargs):
        '''Drive in a small circle
        
        Args:        
            
        * See keyword arguments for drive commands 

        Keyword Arguments/Returns/Raises:
        
        * See `mobility.swarmie.Swarmie.drive`
        ''' 
        if random.randint(0,1) == 0 :
            return self.timed_drive(15, 0.1, 0.62, **kwargs)
        else:
            return self.timed_drive(15, 0.1, -0.62, **kwargs)

    def timed_drive(self, time, linear, angular, **kwargs):
        '''Send the specified velocity command for a given period of time.
        
        Args:
        
        * time (float) The duration of the timed command. 
        * linear (float) The linear velocity of the rover (m/s) 
        * angular (float) The angular velocity of the rover (radians/s) 

            SEE: Keyword Arguments for drive commands 
            
        Keyword Arguments/Returns/Raises:
        
        * See `mobility.swarmie.Swarmie.drive`
        '''
        req = MoveRequest(
            timer=time, 
            linear=linear, 
            angular=angular, 
        )
        return self.__drive(req, **kwargs)
    
    def drive(self, distance, **kwargs):
        '''Drive the specfied distance
        
        Args:
        
        * `distance` (`float`) Meters to drive. 
        
        Keyword arguments:
    
        * `ignore` (`int`) - Bitmask with Obstacle messages that will be ignored while driving.         
        * `throw` (`bool`) - Raise a DriveException if an obstacle is encountered (default True). 
        * `timeout` (`int`) - The command will fail after this number of seconds (defulat: 120)

        Returns:
            
        * If `throw=False` was given returns a `mobility_msgs.msg.MoveResult` containing an integer. \
         Values are described in `src/mobility/msg/MoveResult.msg`    

        * If `throw=True` (the default) is given the return value will be converted into an exception. \
        The following exceptions are defined:
        
            * `mobility.swarmie.DriveException` - Base class for driving exceptions. 

            * `mobility.swarmie.VisionException` - Base class for exceptions caused by seeing a tag            

            * `mobility.swarmie.TagException` - Exception caused when the target tag (0) is seen.

            * `mobility.swarmie.HomeException` - Exception caused when the home tag (256) is seen. 

            * `mobility.swarmie.ObstacleException` - Exception caused when sonar senses the rover \
            is close to an obstacle.  

            * `mobility.swarmie.PathException` - Exception caused when the rover encounters an \
            error while driving. If the rover detects a large angle between itself and its goal this \
            happens. It's usually because the rover has driven over some kind of obstacle.              

            * `mobility.swarmie.AbortException` - Exception caused when the user places the rover into \
            manual mode while it was driving. 

            * `mobility.swarmie.TimeoutException` - Exception caused when the drive command fails to \
            complete in the amount of time specified with the `timeout=` argument. 
             
        '''
        req = MoveRequest(
            r=distance, 
        )        
        return self.__drive(req, **kwargs)

    def turn(self, theta, **kwargs):
        '''Turn theta degrees 
        
        Args: 
        
        * `theta` (float) Radians to turn 

        Keyword Arguments/Returns/Raises:
        
        * See `mobility.swarmie.Swarmie.drive`
        '''
        req = MoveRequest(
            theta=theta, 
        )
        return self.__drive(req, **kwargs)

    def wait(self, time, **kwargs):
        '''Wait for a period of time. This can be used to check for obstacles
        
        Args:

        * `time` (`float`) seconds to wait. 
            
        Keyword Arguments/Returns/Raises:
        
        * See `mobility.swarmie.Swarmie.drive`
        '''
        req = MoveRequest(
            timer=time, 
        )

        return self.__drive(req, **kwargs)
                
    def set_wrist_angle(self, angle):
        '''Set the wrist angle to the specified angle
        
        Args:
        
        * `angle` (`float`) Wrist angle in radians. 
        '''
        self.wrist_publisher.publish(Float32(angle))

    def set_finger_angle(self, angle):
        '''Set the finger angle to the spedified angle
        
        Args:
        
        * `angle` (`float`) Finger angle in radians.
        '''
        self.finger_publisher.publish(Float32(angle))
        
    def wrist_down(self):
        '''Lower the wrist to put it in the pickup position'''
        self.wrist_publisher.publish(Float32(1.25))
    
    def wrist_up(self):
        '''Raise the wrist to the top'''
        self.wrist_publisher.publish(Float32(0.0))
    
    def wrist_middle(self):
        '''Put the wrist in the middle of its travel so that the rover can drive with a block'''
        self.wrist_publisher.publish(Float32(0.75))

    def fingers_open(self):
        '''Open the fingers'''
        self.finger_publisher.publish(Float32(math.pi/2))
    
    def fingers_close(self):
        '''Close the fingers'''
        self.finger_publisher.publish(Float32(0.0))
    
    def print_state_machine(self, msg):
        '''Print a message to the /rover/state_machine topic.'''
        s = String()
        s.data = msg 
        self.sm_publisher.publish(s)

    def print_infoLog(self, msg):
        '''Print a message to the /infoLog topic this is viewable in the GUI'''
        s = String()
        s.data = msg 
        self.info_publisher.publish(s)

    def print_status(self, msg):
        '''Print a message to the /rover/status topic this is viewable in the GUI'''
        s = String()
        s.data = msg 
        self.status_publisher.publish(s)
        
    def has_block(self):
        '''Try to determine if a block is in our grasp. 
        
        Uses the algorithm:

         * Put wrist down to a middle position. Can help avoid any sun glare or \
          shadows seen in wrist up position.
        * Check if we can see a block that's close to the camera. If so, return `True`
        * Raise the wrist all the way up.
        * Check if the center sonar is blocked at a close distance. If so, return `True`
        * Check if we can see a block that's very close. If so, return `True`
        * Return `False`
        '''

        # First test: Can we see a bock that's close to the camera with the wrist middle.
        self.set_wrist_angle(.55)
        rospy.sleep(1)
        blocks = self.get_latest_targets()
        blocks = sorted(blocks.detections, key=lambda x : abs(x.pose.pose.position.z))
        if len(blocks) > 0 :
            nearest = blocks[0]
            z_dist = nearest.pose.pose.position.z 
            if abs(z_dist) < 0.18 :
                return True 

        # Second test: Can we see a bock that's close to the camera with the wrist up.
        self.wrist_up()
        rospy.sleep(1)
        blocks = self.get_latest_targets()
        blocks = sorted(blocks.detections, key=lambda x : abs(x.pose.pose.position.z))
        if len(blocks) > 0 :
            nearest = blocks[0]
            z_dist = nearest.pose.pose.position.z 
            if abs(z_dist) < 0.15 :
                return True 

        # Third test: is something blocking the center sonar at a short range.
        obstacles = self.get_obstacle_condition()        
        if obstacles & Obstacle.SONAR_BLOCK :
            return True

        # The block does not affect the sonar in the simulator. 
        # Use the below check if having trouble with visual target check.
        # return(self.simulator_running())
        return(False) #self.sees_resource(6)
        
    def simulator_running(self): 
        '''Helper Returns True if there is a /gazebo/link_states topic otherwise False'''
        for t in rospy.get_published_topics(): 
            if t[0] == '/gazebo/link_states' :
                # This is the simulator
                return True
        return False

    def pickup(self):
        '''Picks up the block'''
        #finger_close_angle = .5
        #if self.simulator_running():
        #    finger_close_angle = 0
        finger_close_angle = 0
        
        self.set_finger_angle(2) #open
        rospy.sleep(1)
        self.set_wrist_angle(1)
        rospy.sleep(.7)
        
        self.set_finger_angle(finger_close_angle) #close
        rospy.sleep(1)
        self.wrist_up()
        return(self.has_block())
       
    def putdown(self):
        '''Puts the block down'''
        self.set_wrist_angle(1)
        rospy.sleep(.7)
        self.set_finger_angle(2) #open
        rospy.sleep(1)
        self.wrist_up()
    
    def get_latest_targets(self) :
        '''Return the latest `apriltags_ros.msg.ArpilTagDetectionArray`. (it might be out of date)'''
        return self.Targets
    
    def get_targets_buffer(self) :
        '''Return the buffer of the target detections from the ArpilTagDetectionArray '''
        return self.TargetsBuffer
    
    def get_obstacle_map(self):
        '''Return a `mapping.msg.RoverMap` that is the obstacle map.
            See `./src/mapping/src/mapping/__init__.py` for documentation of RoverMap'''
        return RoverMap(self._get_obstacle_map())

    def get_target_map(self):
        '''Return a `mapping.msg.RoverMap` that is the targets map.
            See `./src/mapping/src/mapping/__init__.py` for documentation of RoverMap'''
        return RoverMap(self._get_target_map())

    def get_plan(self, goal, tolerance=0.0, use_home_layer=True):
        '''Get plan from current location to goal location.

        Args:

        * `goal` (`geometry_msgs/Point`) or ('geometery_msgs/Pose2D`) - The \
         goal location in the /odom frame.
        * `tolerance` (`float`) - The acceptable distance to the goal you \
         are willing to have the path return.
        * `use_home_layer` (`bool`) - Whether to plan a path considering \
         mapped home tags as obstacles.

        Returns:

        * `plan` (`nav_msgs/GetNavPlanResponse`) - contains a `nav_msgs/Path` \
         with an array of `geometry_msgs/PoseStamped` poses to navigate to.

        Raises:

        * (`rospy.ServiceException`) - if no path to the goal can be found. \
         This can happen if you requested an impossible goal to navigate to \
         given the current map and obstacle layers.
        '''
        request = GetNavPlanRequest()
        request.use_home_layer.data = use_home_layer

        cur_loc = self.get_odom_location().get_pose()
        request.start.pose.position.x = cur_loc.x
        request.start.pose.position.y = cur_loc.y
        request.goal.pose.position.x = goal.x
        request.goal.pose.position.y = goal.y
        if tolerance > 0:
            request.tolerance = tolerance
        else:
            request.tolerance = 0.0

        return self._get_plan(request)

    def imu_is_finished_validating(self):
        '''Query the IMU node to find out whether it's done validating the \
        extended calibration file.

        Returns:
        * `is_finished` (`bool`) - True if the IMU node is finished, or if \
        this is a simulated rover, in which case the IMU node isn't running. \
        False otherwise.
        '''
        if self.simulator_running():
            return True

        return self._imu_is_finished_validating().is_calibrated

    def imu_needs_calibration(self):
        '''Query the IMU node to find out whether it needs to be calibrated \
        using the fallback 2D method at the start of a round.

        Returns:
        * `needs_calibration` (`bool`) - True if the IMU still needs to be \
        calibrated. This can happen if the extended calibration file is \
        missing, invalid, or corrupted. False if this is a simulated rover or \
        the IMU has been successfully calibrated.
        '''
        if self.simulator_running():
            return False

        return self._imu_needs_calibration().is_calibrated

    def start_imu_calibration(self):
        '''Start fallback calibration Step One for the rover's IMU.

        This calibration should be perfomed if the extended calibration data
        file is missing, corrupted, or invalid.

        Raw accelerometer and magnetometer is collected during the
        calibration process. During this time, the rover should spin in place
        on the ground.'''
        self._start_imu_calibration()

    def start_misalignment_calibration(self):
        '''Start calibration Step Two for the IMU's misalignment.

        Raw magnetometer data is collected while the rover performs at least
        one slow 2D rotation with its z axis up. This can be performed by
        having the rover spin slowly in place on level ground using the teleop.

        This is only one third of a typical misalignment calibration procedure,
        but since the rover only operates in two dimensions on relatively level
        ground, it should be ok to skip the x-down and y-down rotations that
        are part of a complete misalignment calibration.'''
        self._start_misalignment_calibration()

    def start_gyro_bias_calibration(self):
        '''Start calibration Step Three for the rover's IMU.

        Calibrate gyroscope bias. Leave rover in place for a few seconds.'''
        self._start_gyro_bias_calibration()

    def start_gyro_scale_calibration(self):
        '''Start calibration Step Four for the rover's IMU.

        Calibrate gyroscope scale factor. Rover must rotate exactly 180 degrees
        in one direction during first 10 seconds afer calling this function,
        and rotate exactly 180 degrees in the opposite direction during the
        second 10 seconds after calling this function. Progress can be
        monitored in rdb.py or by echoing the /infoLog topic.'''
        self._start_gyro_scale_calibration()

    def store_imu_calibration(self):
        '''Finish calibrating the IMU on a rover. Save calibration matrices to \
        the parameter server.'''
        self._store_imu_calibration()
        
    def get_odom_location(self):
        '''Returns a `mobility.swarmie.Location` according to Odometery. This location will not 
        jump arround and is locally accurate but will drift over time.'''
        with swarmie_lock :
            return self.OdomLocation
    
    def get_obstacle_condition(self):
        '''Returns the current obstacle condition. The presence of obstacles is indicated
        by bits in the returned integer. 
        
        The definition of the bits can be found in `src/swarmie_msgs/msg/Obstacle.msg`
        
        Bit definitions:
            
            bit 1: SONAR_LEFT
            bit 2: SONAR_RIGHT
            bit 3: SONAR_CENTER
            bit 4: SONAR_BLOCK
            bit 8: TAG_TARGET
            bit 9: TAG_HOME

        Bit masks:
        
            IS_SONAR = SONAR_LEFT | SONAR_CENTER | SONAR_RIGHT | SONAR_BLOCK 
            IS_VISION = TAG_TARGET | TAG_HOME 
        '''
        with swarmie_lock : 
            return self.Obstacles

    def set_home_odom_location(self, loc):
        '''Remember the home odometry location. The location can be recalled by other 
        control programs. Set this every time we see the nest to minimize the effect
        of drift. 
        
        Arguments:
        
        * loc: (`mobility.swarmie.Location`) The coordinates to remember. 
        '''
        rospy.set_param('home_odom', 
                        {'x' : loc.Odometry.pose.pose.position.x, 
                         'y' : loc.Odometry.pose.pose.position.y})
    
    def get_home_odom_location(self):
        '''Recall the home odometry location. This is probably the most reliable memory
        of the location of the nest. Odometry drifts, so if we haven't seen home in a 
        while this will be off. 
        
        Returns: 

        * (`geometry_msgs.msg.Point`) : The location of home.
        '''
        return Point(**rospy.get_param('home_odom', {'x' : 0, 'y' : 0})) 

    def has_home_odom_location(self):
        '''Check to see if the home odometry location parameter is set.
        
        Returns:
        
        * (`bool`): `True` if the parameter exists, `False` otherwise.
        '''
        return rospy.has_param('home_odom')
    
    def drive_to(self, place, claw_offset=0, **kwargs):
        '''Drive directly to a particular point in space. The point must be in 
        the odometry reference frame. 
        
        Arguments:
        
        * `place`: (`geometry_msgs.msg.Point` or `geometry_msgs.msg.Pose2D`): The place to drive.

        Keyword Arguments/Returns/Raises:
        
        * See `mobility.swarmie.Swarmie.drive`
        * claw_offset to the odometry reference frame.  Appropriate value
        to be passed in, otherwise the reference frame remains unchanged.
            
        '''
        loc = self.get_odom_location().get_pose()
        dist = math.hypot(loc.y - place.y, loc.x - place.x)
        angle = angles.shortest_angular_distance(loc.theta, 
                                                 math.atan2(place.y - loc.y,
                                                            place.x - loc.x))

        req = MoveRequest(
            theta=angle, 
            r=dist-claw_offset,
        )        
        return self.__drive(req, **kwargs)
    
    def set_heading(self, heading, **kwargs):
        '''Turn to face an absolute heading in radians. (zero is east)
        
        Arguments:
        
        * `heading`: (`float`) The heading in radians.

        Keyword Arguments/Returns/Raises:
        
        * See `mobility.swarmie.Swarmie.drive`
            
        '''
        loc = self.get_odom_location().get_pose()
        angle = angles.shortest_angular_distance(loc.theta, heading)
        self.turn(angle, **kwargs)
    
    @sync(swarmie_lock)
    def is_moving(self):
        ''' calls _is_moving that uses OdomLocation angular.z & linear.x  
        Returns: 

        * (`bool`) : True if swarmie is moving and False if stationary or no Odometry
        '''
        return(self._is_moving())
        
    def _is_moving(self):
        ''' uses OdomLocation angular.z & linear.x  
        Returns: 

        * (`bool`) : True if swarmie is moving and False if stationary or no Odometry
        '''
        if (self.OdomLocation.Odometry is None):
            return(False)
        return((abs(self.OdomLocation.Odometry.twist.twist.angular.z) > 0.2) or (abs(self.OdomLocation.Odometry.twist.twist.linear.x) > 0.1))
                
    def get_nearest_block_location(self, use_targets_buffer=False):
        '''Searches the lastest block detection array and returns the nearest target block. (Home blocks are ignored.)

        Nearest block will be the nearest to the camera, which should almost always be good enough.

        Args:

        * `use_targets_buffer` (`bool`) - whether to use the rolling buffer
        of AprilTagDetections. Default value of False uses
        Swarmie.get_latest_targets(), which you can rely on to return only
        targets currently in view.

        Returns:

        * (`geometry_msgs/Point`) The X, Y, Z location of the nearest block, or `None` if no blocks are seen.
        '''
        global rovername, swarmie

        # Finds all visible apriltags
        if use_targets_buffer is True:
            blocks = self.get_targets_buffer().detections
        else:
            blocks = self.get_latest_targets().detections
        if len(blocks) == 0 :
            return None

        # Sort blocks by their distance from the camera_link frame
        blocks = sorted(blocks, key=lambda x :
                        math.sqrt(x.pose.pose.position.x**2
                                  + x.pose.pose.position.y**2
                                  + x.pose.pose.position.z**2))

        nearest = blocks[0]

        # checks for hometag between rover and block.
        if nearest.id==256:
            return None

        self.xform.waitForTransform(self.rover_name + '/odom',
                        nearest.pose.header.frame_id, nearest.pose.header.stamp,
                        rospy.Duration(3.0))
        
        # returns the closes block to the rover.
        return self.xform.transformPose(self.rover_name + '/odom', nearest.pose).pose.position
        
    def set_search_exit_poses(self):
        '''Remember the search exit location.'''
        odom =  self.get_odom_location().get_pose()
    
        rospy.set_param(
            'search_exit_poses',
            {'odom': {'x': odom.x, 'y': odom.y, 'theta': odom.theta},}
        )

    def get_search_exit_poses(self):
        '''Get the odom (location and heading) where search last
        exited (saw a tag).

        Returns:

        * `geometry_msgs.msg.Pose2D`: odom_pose - The pose in the /odom frame

        Will return invalid poses (containing all zeroes) if search exit
        location hasn't been set yet.

        Use:
            odom_pose = swarmie.get_search_exit_poses()
            swarmie.drive_to(odom_pose,ignore=Obstacle.IS_VISION|Obstacle.IS_SONAR)
            swarmie.set_heading(odom_pose.theta,ignore=Obstacle.IS_VISION|Obstacle.IS_SONAR)
        '''
        poses = rospy.get_param(
            'search_exit_poses',
            {'odom': {'x': 0, 'y': 0, 'theta': 0}, }
        )
        return Pose2D(**poses['odom'])

    def has_search_exit_poses(self):
        '''Check to see if the search exit location parameter is set.

        Returns:

        * (`bool`): True if the parameter exists, False otherwise.
        '''
        return rospy.has_param('search_exit_poses')
    

    def sees_resource(self, required_matches,crop=True):
        '''Check to see if a resource can be seen between the grippers
        Args:
        * (`int`): the minimum number of matches required to return true
        Returns:
        * (`bool`): True if the number of required matches has been met, False otherwise.
        '''
        'most of the code from https://docs.opencv.org/3.0-beta/doc/py_tutorials/py_feature2d/py_matcher/py_matcher.html'
        ### TODO crop the image on where the tag in the claws would be
        from sensor_msgs.msg import CompressedImage
        import numpy as np
        import cv2
        
        try:
            test = rospy.wait_for_message('camera/image/compressed', CompressedImage, timeout=3)
        except(rospy.ROSException), e:
            print("Camera Broke?")
            print("Error message: ", e)
        np_arr = np.fromstring(test.data, np.uint8)
        img1 = cv2.imdecode(np_arr, cv2.IMREAD_COLOR) # queryImage
        import pickle
        img2 = pickle.load( open(rospy.get_param('april_tag_resource_pickel'), "rb" ) ) #this 
        if(crop):       #(y1:y2, x1:x2)
            img1 = img1[60:220, 50:220]
        ''' #for testing1
        cv2.imshow("cropped", img1)
        cv2.waitKey(0)        
        ''' #end for testing1
        
        # Initiate SIFT detector
        #sift = cv2.SIFT() #for opencv2
        sift = cv2.xfeatures2d.SIFT_create()

        # find the keypoints and descriptors with SIFT
        kp1, des1 = sift.detectAndCompute(img1,None)
        kp2, des2 = sift.detectAndCompute(img2,None) #<-- this guy
        '''
        Throws
        OpenCV Error: Bad argument (image is empty or has incorrect depth (!=CV_8U)) in detectAndCompute, file /tmp/binarydeb/ros-kinetic-opencv3-3.3.1/opencv_contrib/xfeatures2d/src/sift.cpp, line 1116
        error: /tmp/binarydeb/ros-kinetic-opencv3-3.3.1/opencv_contrib/xfeatures2d/src/sift.cpp:1116: error: (-5) image is empty or has incorrect depth (!=CV_8U) in function detectAndCompute
        '''

        FLANN_INDEX_KDTREE = 0
        index_params = dict(algorithm = FLANN_INDEX_KDTREE, trees = 5)
        search_params = dict(checks = 50)

        flann = cv2.FlannBasedMatcher(index_params, search_params)

        matches = flann.knnMatch(des1,des2,k=2)

        # store all the good matches as per Lowe's ratio test.
        good = []
        for m,n in matches:
            if m.distance < 0.7*n.distance:
                good.append(m)
                
        '''#for testing2 ###############################################
        from matplotlib import pyplot as plt
        # Need to draw only good matches, so create a mask
        matchesMask = [[0,0] for i in xrange(len(matches))]

        # ratio test as per Lowe's paper
        for i,(m,n) in enumerate(matches):
            if m.distance < 0.7*n.distance:
                matchesMask[i]=[1,0]

        draw_params = dict(matchColor = (0,255,0),
                           singlePointColor = (255,0,0),
                           matchesMask = matchesMask,
                           flags = 0)
        img3 = cv2.drawMatchesKnn(img1,kp1,img2,kp2,matches,None,**draw_params)
        plt.imshow(img3,),plt.show()
        '''#end for testing2   ###############################################
        
        print("Seen a resource with",len(good)*5,"% confidence")
        
        if len(good)>required_matches-1:
            return(True)
        else:
            return(False)
        <|MERGE_RESOLUTION|>--- conflicted
+++ resolved
@@ -84,14 +84,10 @@
         return pose
 
     def mike_rox(self):
-<<<<<<< HEAD
         return False
-=======
-        return True
     
     def carter_roxz(self):
         return True
->>>>>>> 53ad627d
 
     def at_goal(self, goal, distance):
         '''Determine if the pose is within acceptable distance of this location
