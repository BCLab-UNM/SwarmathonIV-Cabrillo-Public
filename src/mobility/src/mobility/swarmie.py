--- conflicted
+++ resolved
@@ -20,16 +20,11 @@
 from std_msgs.msg import UInt8, String, Float32
 from nav_msgs.msg import Odometry
 from control_msgs.srv import QueryCalibrationState, QueryCalibrationStateRequest
-<<<<<<< HEAD
 from geometry_msgs.msg import Point, Twist, Pose2D, PoseStamped
 from apriltags2_ros.msg import AprilTagDetectionArray, AprilTagDetection
 from rospy.numpy_msg import numpy_msg
 from grid_map_msgs.msg import GridMap
 from mapping import RoverMap 
-=======
-from geometry_msgs.msg import Point, Twist, Pose2D
-from apriltags_ros.msg import AprilTagDetectionArray 
->>>>>>> 703ca0be
 
 import threading 
 
@@ -251,45 +246,10 @@
         self.Obstacles |= msg.msg 
 
     @sync(swarmie_lock)
-<<<<<<< HEAD
-    def _targets(self, msg) :
-        # convert the msg structure back to the old structure(apriltags_ros/AprilTagDetectionArray) from new(apriltags2_ros/AprilTagDetectionArray)
-        newdetections = list()
-        for detection in msg.detections:
-            atd = AprilTagDetection()
-            atd.pose = PoseWithCovarianceStamped_to_PoseStamped(detection.pose)
-            atd.id = detection.id[0]  # Because of the tag bundles, but we only want the first element
-            atd.size = detection.size
-            newdetections.append(atd)
-        msg.detections = newdetections
-        # chuck the old detections
-        self.TargetsDictBuffer = {key:tag for key,tag in self.TargetsDictBuffer.iteritems() if ((tag.pose.header.stamp.secs + self.targets_timeout ) > rospy.Time.now().secs) }
-        # adding currently seen tags to the dict
-        self.TargetsDictBuffer.update({(round(tag.pose.pose.position.x, 2),round(tag.pose.pose.position.y, 2),round(tag.pose.pose.position.z, 2)): tag for tag in msg.detections })
-        # get the tags from the dict and saves them to Targets
-        self.TargetsBuffer.detections = self.TargetsDictBuffer.values() 
-    
-        if self._is_moving():
-            self.Targets = msg
-            #create a dict of tags as values and rounded coordinates as the key
-            self.TargetsDict = {(round(tag.pose.pose.position.x, 2),round(tag.pose.pose.position.y, 2),round(tag.pose.pose.position.z, 2)): tag for tag in msg.detections }
-            
-        else:
-            #remove old tags from the dict
-            self.TargetsDict = {key:tag for key,tag in self.TargetsDict.iteritems() if ((tag.pose.header.stamp.secs + self.targets_timeout ) > rospy.Time.now().secs) }
-            #adding currently seen tags to the dict
-            self.TargetsDict.update({(round(tag.pose.pose.position.x, 2),round(tag.pose.pose.position.y, 2),round(tag.pose.pose.position.z, 2)): tag for tag in msg.detections })
-            #get the tags from the dict and saves them to Targets
-            self.Targets.detections = self.TargetsDict.values() 
-    
-    #self.TargetsBuffer = AprilTagDetectionArray()
-    #self.TargetsDictBuffer = {}
-=======
     def _targets(self, msg):
         self.targets_index = (self.targets_index + 1) % self.CIRCULAR_BUFFER_SIZE;
         self.targets[self.targets_index] = msg.detections
 
->>>>>>> 703ca0be
 
     def __drive(self, request, **kwargs):
         request.obstacles = ~0
@@ -936,7 +896,21 @@
         return rospy.has_param('search_exit_poses')
         
 
-<<<<<<< HEAD
+#
+# Global singleton instance. No code should make a new instance
+# of swarmie. Instead it should access this instance instead as shown
+# below.
+#
+# from movility.swarmie import swarmie
+#
+# swarmie.drive()
+#
+swarmie = Swarmie()
+
+        FLANN_INDEX_KDTREE = 0
+        index_params = dict(algorithm = FLANN_INDEX_KDTREE, trees = 5)
+        search_params = dict(checks = 50)
+
         flann = cv2.FlannBasedMatcher(index_params, search_params)
 
         matches = flann.knnMatch(des1,des2,k=2)
@@ -971,47 +945,4 @@
             return(True)
         else:
             return(False)
-
-#apriltags2_ros/AprilTagDetectionArray
-#std_msgs/Header header
-#  uint32 seq
-#  time stamp
-#  string frame_id
-#apriltags2_ros/AprilTagDetection[] detections
-#  int32[] id
-#  float64[] size
-#  geometry_msgs/PoseWithCovarianceStamped pose
-#    std_msgs/Header header
-#      uint32 seq
-#      time stamp
-#      string frame_id
-#    geometry_msgs/PoseWithCovariance pose
-#      geometry_msgs/Pose pose
-#        geometry_msgs/Point position
-#          float64 x
-#          float64 y
-#          float64 z
-#        geometry_msgs/Quaternion orientation
-#          float64 x
-#          float64 y
-#          float64 z
-#          float64 w
-#      float64[36] covariance
-def PoseWithCovarianceStamped_to_PoseStamped(PwCS):
-    '''Helper function to convert PoseWithCovarianceStamped to PoseStamped this is to resolve the change with apriltags 2'''
-    ps = PoseStamped()
-    ps.header = PwCS.header
-    ps.pose = PwCS.pose.pose
-    return ps #ps
-=======
-#
-# Global singleton instance. No code should make a new instance
-# of swarmie. Instead it should access this instance instead as shown
-# below.
-#
-# from movility.swarmie import swarmie
-#
-# swarmie.drive()
-#
-swarmie = Swarmie()
->>>>>>> 703ca0be
+        