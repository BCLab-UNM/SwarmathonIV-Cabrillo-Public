--- conflicted
+++ resolved
@@ -19,11 +19,7 @@
 from std_srvs.srv import Empty 
 from std_msgs.msg import UInt8, String, Float32
 from nav_msgs.msg import Odometry
-<<<<<<< HEAD
 from control_msgs.srv import QueryCalibrationState, QueryCalibrationStateRequest
-from nav_msgs.srv import GetPlan, GetPlanRequest
-=======
->>>>>>> a01f8b5b
 from geometry_msgs.msg import Point, Twist, Pose2D
 from apriltags_ros.msg import AprilTagDetectionArray 
 from rospy.numpy_msg import numpy_msg
@@ -169,13 +165,9 @@
         self.control = rospy.ServiceProxy(rover + '/control', Core)
         self._find_nearest_target = rospy.ServiceProxy(rover + '/map/find_nearest_target', FindTarget)
         self._get_map = rospy.ServiceProxy(rover + '/map/get_map', GetMap)
-<<<<<<< HEAD
-        self._get_plan = rospy.ServiceProxy(rover + '/map/get_plan', GetPlan)
+        self._get_plan = rospy.ServiceProxy(rover + '/map/get_plan', GetNavPlan)
         self._imu_is_finished_validating = rospy.ServiceProxy(rover + '/imu/is_finished_validating', QueryCalibrationState)
         self._imu_needs_calibration = rospy.ServiceProxy(rover + '/imu/needs_calibration', QueryCalibrationState)
-=======
-        self._get_plan = rospy.ServiceProxy(rover + '/map/get_plan', GetNavPlan)
->>>>>>> a01f8b5b
         self._start_imu_calibration = rospy.ServiceProxy(rover + '/start_imu_calibration', Empty)
         self._start_misalignment_calibration = rospy.ServiceProxy(rover + '/start_misalignment_calibration', Empty)
         self._start_gyro_bias_calibration = rospy.ServiceProxy(rover + '/start_gyro_bias_calibration', Empty)
