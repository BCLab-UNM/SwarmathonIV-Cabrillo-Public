'''
Common rover interface in Python
''' 

from __future__ import print_function 

import sys 
import rospy
import math 
import random 
import angles 
import tf 

from mobility.srv import Core
from mapping.srv import GetNavPlan, GetNavPlanRequest
from mobility.msg import MoveResult, MoveRequest
from swarmie_msgs.msg import Obstacle 

from std_srvs.srv import Empty 
from std_msgs.msg import UInt8, String, Float32
from nav_msgs.msg import Odometry
from control_msgs.srv import QueryCalibrationState, QueryCalibrationStateRequest
from geometry_msgs.msg import Point, PointStamped, PoseStamped, Twist, Pose2D
from apriltags_ros.msg import AprilTagDetectionArray 

import threading 

swarmie_lock = threading.Lock()

from mobility import sync

class DriveException(Exception):
    def __init__(self, st):
        self.status = st
    
class VisionException(DriveException):
    pass

class TagException(VisionException):
    pass

class HomeException(VisionException):
    pass

class AprilTagBoundaryException(VisionException):
    pass 

class InsideHomeException(VisionException):
    pass

class HomeCornerException(VisionException):
    pass

class ObstacleException(DriveException):
    pass 

class PathException(DriveException):
    pass

class AbortException(DriveException):
    pass

class TimeoutException(DriveException):
    pass

class Location: 
    '''A class that encodes an EKF provided location and accessor methods''' 

    def __init__(self, odo):
        self.Odometry = odo 
    
    def get_pose(self):
        '''Return a std_msgs.Pose from this Location. Useful because Pose 
        has angles represented as roll, pitch, yaw.
        
        Returns:
        
        * (`std_msgs.msg.Pose`) The pose. 
        '''
        quat = [self.Odometry.pose.pose.orientation.x, 
                self.Odometry.pose.pose.orientation.y, 
                self.Odometry.pose.pose.orientation.z, 
                self.Odometry.pose.pose.orientation.w, 
                ]        
        (r, p, y) = tf.transformations.euler_from_quaternion(quat)
        pose = Pose2D()
        pose.x = self.Odometry.pose.pose.position.x 
        pose.y = self.Odometry.pose.pose.position.y 
        pose.theta = y 
        return pose

    def at_goal(self, goal, distance):
        '''Determine if the pose is within acceptable distance of this location
        
        Returns:
        
        * (`bool`) True if within the target distance.

        ''' 
        dist = math.hypot(goal.x - self.Odometry.pose.pose.position.x, 
                          goal.y - self.Odometry.pose.pose.position.y)

        return dist < distance

    def get_variances(self):
        '''Return the X, Y and Z variances from the covariance matrix of this location. 
        Variance is defined as the expectation of the squared deviation of a random 
        variable from its mean. 
        
        https://en.wikipedia.org/wiki/Variance
        
        Returns: 
        
        * (`tuple`): `(vX, vY, vZ)`
        '''
        return (self.Odometry.pose.covariance[0:15:7])

class Swarmie: 
    '''Class that embodies the Swarmie's API
    
    This is the Python API used to drive the rover. The API interfaces 
    with ROS topics and services to perform action and acquire sensor data. 
    '''
    def __init__(self):
        '''Constructor.
        '''

        self.rover_name = None
        self.Obstacles = 0
        self.OdomLocation = Location(None)
        self._home_odom_position = None
        self.sm_publisher = None
        self.status_publisher = None
        self.info_publisher = None
        self.mode_publisher = None
        self.finger_publisher = None
        self.wrist_publisher = None

        self.control = None
        self._get_plan = None
        self._imu_is_finished_validating = None
        self._imu_needs_calibration =  None
        self._start_imu_calibration = None
        self._start_misalignment_calibration = None
        self._start_gyro_bias_calibration = None
        self._start_gyro_scale_calibration = None
        self._store_imu_calibration = None

        self.xform = None


    def start(self, **kwargs):
        """
        Start rover services. This initializes the ROS node.

        kwargs:

            tf_rover_name: (str) The name of the rover used for transforms. If
                not specified the result of rospy.get_namespace() will determine
                the value.

            node_name: (str) The name of the ROS node to be given to rospy.init().
                If not specified the node will be called "controller".

            anonymous: (bool) Tell ROS to create an anonymous node. You can read about
                anonymous nodes here: http://wiki.ros.org/rospy/Overview/Initialization%20and%20Shutdown#Initializing_your_ROS_Node
        """

        if 'tf_rover_name' in kwargs :
            self.rover_name = kwargs['tf_rover_name']
        else:
            self.rover_name = rospy.get_namespace()
            
        self.rover_name = self.rover_name.strip('/')
           
        self.Obstacles = 0
        self.OdomLocation = Location(None)
        self.CIRCULAR_BUFFER_SIZE = 90
        self.targets = [[]]*self.CIRCULAR_BUFFER_SIZE  # The rolling buffer of targets msgs was AprilTagDetectionArray()
        self.targets_index = 0  # Used to keep track of the most recent targets index, holds the values 0-89
        
        # Intialize this ROS node.
        anon = False
        if 'anonymous' in kwargs : 
            anon = kwargs['anonymous']

        node_name = 'controller'
        if 'node_name' in kwargs :
            node_name = kwargs['node_name']

        rospy.init_node(node_name, anonymous=anon)
        
        # Create publishiers.
        self.sm_publisher = rospy.Publisher('state_machine', String, queue_size=10, latch=True)
        self.status_publisher = rospy.Publisher('status', String, queue_size=10, latch=True)
        self.info_publisher = rospy.Publisher('/infoLog', String, queue_size=10, latch=True)
        self.mode_publisher = rospy.Publisher('mode', UInt8, queue_size=1, latch=True)
        self.finger_publisher = rospy.Publisher('fingerAngle/cmd', Float32, queue_size=1, latch=True)
        self.wrist_publisher = rospy.Publisher('wristAngle/cmd', Float32, queue_size=1, latch=True)

        # Wait for necessary services to be online. 
        # Services are APIs calls to other neodes. 
        rospy.wait_for_service('control')
        rospy.wait_for_service('map/get_plan')

        # Connect to services.
        self.control = rospy.ServiceProxy('control', Core)
        self._get_plan = rospy.ServiceProxy('map/get_plan', GetNavPlan)
        self._imu_is_finished_validating = rospy.ServiceProxy('imu/is_finished_validating', QueryCalibrationState)
        self._imu_needs_calibration = rospy.ServiceProxy('imu/needs_calibration', QueryCalibrationState)
        self._start_imu_calibration = rospy.ServiceProxy('start_imu_calibration', Empty)
        self._start_misalignment_calibration = rospy.ServiceProxy('start_misalignment_calibration', Empty)
        self._start_gyro_bias_calibration = rospy.ServiceProxy('start_gyro_bias_calibration', Empty)
        self._start_gyro_scale_calibration = rospy.ServiceProxy('start_gyro_scale_calibration', Empty)
        self._store_imu_calibration = rospy.ServiceProxy('store_imu_calibration', Empty)

        # Transform listener. Use this to transform between coordinate spaces.
        # Transform messages must predate any sensor messages so initialize this first.
        self.xform = tf.TransformListener()

        # Subscribe to useful topics 
        # These topics only update data. The data is used in other places to initialize
        # these and wait for valid data so that users of this data don't get errors.
        rospy.Subscriber('odom/filtered', Odometry, self._odom)
        rospy.Subscriber('obstacle', Obstacle, self._obstacle)
        rospy.Subscriber('home_point', PointStamped, self._home_point)

        # Wait for Odometry messages to come in.
        # Don't wait for messages on /obstacle because it's published infrequently
        try:
            rospy.wait_for_message('odom/filtered', Odometry, 2)
        except rospy.ROSException:
            rospy.logwarn(self.rover_name +
                          ': timed out waiting for filtered odometry data.')

        # The targets subscriber needs odom data since Carter's patch. Make sure odom data
        # exists before we get a target callback.
        rospy.Subscriber('targets', AprilTagDetectionArray, self._targets)
        try:
            rospy.wait_for_message('targets', AprilTagDetectionArray, 2)
        except rospy.ROSException:
            rospy.logwarn(self.rover_name +
                          ': timed out waiting for /targets data.')

        print ('Welcome', self.rover_name, 'to the world of the future.')

    @sync(swarmie_lock)
    def _odom(self, msg) : 
        self.OdomLocation.Odometry = msg
            
    @sync(swarmie_lock)
    def _obstacle(self, msg) :
        self.Obstacles &= ~msg.mask 
        self.Obstacles |= msg.msg

    @sync(swarmie_lock)
    def _home_point(self, msg):
        """Update the home plate's position in the odometry frame."""
        self._home_odom_position = msg

    @sync(swarmie_lock)
    def _targets(self, msg):
        self.targets_index = (self.targets_index + 1) % self.CIRCULAR_BUFFER_SIZE
        self.targets[self.targets_index] = msg.detections


    def __drive(self, request, **kwargs):
        request.obstacles = ~0
        if 'ignore' in kwargs :
            request.obstacles = ~kwargs['ignore']
            if kwargs['ignore'] & Obstacle.INSIDE_HOME == Obstacle.INSIDE_HOME:
                rospy.logwarn_throttle(10.0,
                                       'Ignoring INSIDE_HOME exceptions.')
            if kwargs['ignore'] & Obstacle.VISION_HOME == Obstacle.TAG_HOME:
                rospy.logwarn_throttle(
                    10.0,
                    'Ignoring only TAG_HOME and not also HOME_CORNER. ' +
                    'You usually want to use ignore=VISION_HOME'
                )

        request.timeout = 120
        if 'timeout' in kwargs :
            request.timeout = kwargs['timeout']

        if 'linear' in kwargs:
            request.linear = kwargs['linear']

        if 'angular' in kwargs:
            request.angular = kwargs['angular']
            
        value = self.control([request]).result.result

        # Always raise AbortExceptions when the service response is USER_ABORT,
        # even if throw=False was passed as a keyword argument.
        if value == MoveResult.USER_ABORT:
            raise AbortException(value)

        if 'throw' not in kwargs or kwargs['throw'] : 
            if value == MoveResult.OBSTACLE_SONAR :
                raise ObstacleException(value)
            elif value == MoveResult.OBSTACLE_TAG : 
                raise TagException(value)
            elif value == MoveResult.OBSTACLE_HOME : 
                raise HomeException(value)
            elif value == MoveResult.PATH_FAIL :
                raise PathException(value)
            elif value == MoveResult.TIMEOUT :
                raise TimeoutException(value)
<<<<<<< HEAD

=======
            elif value == MoveResult.INSIDE_HOME:
                raise InsideHomeException(value)
            elif value == MoveResult.OBSTACLE_CORNER:
                raise HomeCornerException(value)
        
>>>>>>> 2c997579
        return value
        
    def stop(self):
        '''Stop the rover by placing it in manual mode.''' 
        msg = UInt8() 
        msg.data = 1
        self.mode_publisher.publish(msg)
    
    def go(self):
        '''Start the rover by placing it into autonomous mode.'''
        msg = UInt8() 
        msg.data = 2
        self.mode_publisher.publish(msg)
            
    def circle(self, **kwargs):
        '''Drive in a small circle
        
        Args:        
            
        * See keyword arguments for drive commands 

        Keyword Arguments/Returns/Raises:
        
        * See `mobility.swarmie.Swarmie.drive`
        ''' 
        if random.randint(0,1) == 0 :
            return self.timed_drive(15, 0.1, 0.62, **kwargs)
        else:
            return self.timed_drive(15, 0.1, -0.62, **kwargs)

    def timed_drive(self, time, linear, angular, **kwargs):
        '''Send the specified velocity command for a given period of time.
        
        Args:
        
        * time (float) The duration of the timed command. 
        * linear (float) The linear velocity of the rover (m/s) 
        * angular (float) The angular velocity of the rover (radians/s) 

            SEE: Keyword Arguments for drive commands 
            
        Keyword Arguments/Returns/Raises:
        
        * See `mobility.swarmie.Swarmie.drive`
        '''
        req = MoveRequest(
            timer=time, 
            linear=linear, 
            angular=angular, 
        )
        return self.__drive(req, **kwargs)
    
    def drive(self, distance, **kwargs):
        '''Drive the specfied distance
        
        Args:
        
        * `distance` (`float`) Meters to drive. 
        
        Keyword arguments:
    
        * `ignore` (`int`) - Bitmask with Obstacle messages that will be ignored while driving.         
        * `throw` (`bool`) - Raise a DriveException if an obstacle is encountered (default True). 
        * `timeout` (`int`) - The command will fail after this number of seconds (defulat: 120)
        * `linear` (`float`) - The linear velocity used to execute the command (default is set with DynParam)
        * `angular` (`float`) - The angular velocity used to execute the command (default is set with DynParam)

        Returns:
            
        * If `throw=False` was given returns a `mobility_msgs.msg.MoveResult` containing an integer. \
         Values are described in `src/mobility/msg/MoveResult.msg`. Note: if the rover is placed in \
         manual mode mid-drive, a `mobility`swarmie.AbortException` will be raised regardless of the \
         `throw` keyword argument's value.

        * If `throw=True` (the default) is given the return value will be converted into an exception. \
        The following exceptions are defined:
        
            * `mobility.swarmie.DriveException` - Base class for driving exceptions. 

            * `mobility.swarmie.VisionException` - Base class for exceptions caused by seeing a tag            

            * `mobility.swarmie.TagException` - Exception caused when the target tag (0) is seen.

            TODO: add AprilTagBoundaryException
            * `mobility.swarmie.AprilTagBoundaryException` - Exception caused when boundary tag (1) is seen.

            * `mobility.swarmie.HomeException` - Exception caused when the home tag (256) is seen. 

            * `mobility.swarmie.ObstacleException` - Exception caused when sonar senses the rover \
            is close to an obstacle.  

            * `mobility.swarmie.PathException` - Exception caused when the rover encounters an \
            error while driving. If the rover detects a large angle between itself and its goal this \
            happens. It's usually because the rover has driven over some kind of obstacle.              

            * `mobility.swarmie.AbortException` - Exception caused when the user places the rover into \
            manual mode while it was driving. 

            * `mobility.swarmie.TimeoutException` - Exception caused when the drive command fails to \
            complete in the amount of time specified with the `timeout=` argument. 
             
            * `mobility.swarmie.InsideHomeException` - Exception caused when the rover thinks it's inside \
            of the home ring.

            * `mobility.swarmie.HomeCornerException` - Exception caused when the rover sees a corner of \
            the home ring.
        '''
        req = MoveRequest(
            r=distance, 
        )        
        return self.__drive(req, **kwargs)

    def turn(self, theta, **kwargs):
        '''Turn theta degrees 
        
        Args: 
        
        * `theta` (float) Radians to turn 

        Keyword Arguments/Returns/Raises:
        
        * See `mobility.swarmie.Swarmie.drive`
        '''
        req = MoveRequest(
            theta=theta, 
        )
        return self.__drive(req, **kwargs)

    def wait(self, time, **kwargs):
        '''Wait for a period of time. This can be used to check for obstacles
        
        Args:

        * `time` (`float`) seconds to wait. 
            
        Keyword Arguments/Returns/Raises:
        
        * See `mobility.swarmie.Swarmie.drive`
        '''
        req = MoveRequest(
            timer=time, 
        )

        return self.__drive(req, **kwargs)
                
    def set_wrist_angle(self, angle):
        '''Set the wrist angle to the specified angle
        
        Args:
        
        * `angle` (`float`) Wrist angle in radians. 
        '''
        self.wrist_publisher.publish(Float32(angle))

    def set_finger_angle(self, angle):
        '''Set the finger angle to the spedified angle
        
        Args:
        
        * `angle` (`float`) Finger angle in radians.
        '''
        self.finger_publisher.publish(Float32(angle))
        
    def wrist_down(self):
        '''Lower the wrist to put it in the pickup position'''
        self.wrist_publisher.publish(Float32(1.25))
    
    def wrist_up(self):
        '''Raise the wrist to the top'''
        self.wrist_publisher.publish(Float32(0.0))
    
    def wrist_middle(self):
        '''Put the wrist in the middle of its travel so that the rover can drive with a block'''
        self.wrist_publisher.publish(Float32(0.75))

    def fingers_open(self):
        '''Open the fingers'''
        self.finger_publisher.publish(Float32(math.pi/2))
    
    def fingers_close(self):
        '''Close the fingers'''
        self.finger_publisher.publish(Float32(0.0))
    
    def print_state_machine(self, msg):
        '''Print a message to the /rover/state_machine topic.'''
        s = String()
        s.data = msg 
        self.sm_publisher.publish(s)

    def print_infoLog(self, msg):
        '''Print a message to the /infoLog topic this is viewable in the GUI'''
        s = String()
        s.data = msg 
        self.info_publisher.publish(s)

    def print_status(self, msg):
        '''Print a message to the /rover/status topic this is viewable in the GUI'''
        s = String()
        s.data = msg 
        self.status_publisher.publish(s)
        
    def has_block(self):
        '''Try to determine if a block is in our grasp. 
        
        Uses the algorithm:

         * Put wrist down to a middle position. Can help avoid any sun glare or \
          shadows seen in wrist up position.
        * Check if we can see a block that's close to the camera. If so, return `True`
        * Raise the wrist all the way up.
        * Check if the center sonar is blocked at a close distance. If so, return `True`
        * Check if we can see a block that's very close. If so, return `True`
        * Return `False`
        '''

        # First test: Can we see a bock that's close to the camera with the wrist middle.
        self.set_wrist_angle(.55)
        rospy.sleep(1)
        blocks = self.get_latest_targets()
        blocks = sorted(blocks, key=lambda x: abs(x.pose.pose.position.z))
        if len(blocks) > 0:
            nearest = blocks[0]
            z_dist = nearest.pose.pose.position.z 
            if abs(z_dist) < 0.18:
                return True 

        # Second test: Can we see a bock that's close to the camera with the wrist up.
        self.wrist_up()
        rospy.sleep(1)
        blocks = self.get_latest_targets()
        blocks = sorted(blocks, key=lambda x : abs(x.pose.pose.position.z))
        if len(blocks) > 0 :
            nearest = blocks[0]
            z_dist = nearest.pose.pose.position.z 
            if abs(z_dist) < 0.15 :
                return True 

        # Third test: is something blocking the center sonar at a short range.
        obstacles = self.get_obstacle_condition()        
        if obstacles & Obstacle.SONAR_BLOCK :
            return True

        # The block does not affect the sonar in the simulator. 
        # Use the below check if having trouble with visual target check.
        # return(self.simulator_running())
        return False  # self.sees_resource(6)
        
    def simulator_running(self): 
        '''Helper Returns True if there is a /gazebo/link_states topic otherwise False'''
        for t in rospy.get_published_topics(): 
            if t[0] == '/gazebo/link_states' :
                # This is the simulator
                return True
        return False

    def get_latest_targets(self,id=-1):
        """ Return the latest `apriltags_ros.msg.AprilTagDetectionArray`. (it might be out of date)
        and will be affected by twinkeling with an optional id flag"""
        # if self._is_moving():  if not possibly call get_targets_buffer with the last second of detections
        if id == -1:  # all of the tags
            return self.targets[self.targets_index]
        else:  # only the specified tags with id
            return [tag for tag in self.targets[self.targets_index] if tag.id == id]

    def get_targets_buffer(self, age=8, cleanup=True, id=-1):
        ''' Return a list of AprilTagDetections received in the last 'age' seconds,
        filtered by id, with duplicates removed, if specified.

        Args
        
        * `age` (`float`) - how many seconds worth of the buffer to return.
        * `cleanup` (`bool`) - default to True, will remove duplicate detections 
        * `id` (`int`) - default to -1(all tags), can be used to filter specific tags, cleanup must be True

        Returns:

        * `buffer` (`list` [`apriltags_ros.msg._AprilTagDetection.AprilTagDetection`]) - the target detections buffer
        '''
        buffer = sum(self.targets, [])
        if cleanup:
            buffer = self._detection_cleanup(buffer, age, id)
        return buffer

    def _detection_cleanup(self, detections, age=8, id=-1):  # does not need to be in Swarmie, static?
        """ Returns the detections with the duplicate tags and old tags removed """
        # the rounded to 2 to make the precision of the tags location something like 1/3 the size of the cube
        # essentially using the dict as a set to remove duplicate cubes, also removing old cubes
        if id == -1:
            id = [0, 1, 256]  # resource & home
        else:
            id = [id]
        targets_dict = {(round(tag.pose.pose.position.x, 2),
                        round(tag.pose.pose.position.y, 2),
                        round(tag.pose.pose.position.z, 2)):
                        tag for tag in detections
                        if (((tag.pose.header.stamp + rospy.Duration(age)) > rospy.Time.now()) and (tag.id in id))}
        # get the tags from the dict and saves them to detections
        detections = targets_dict.values()
        return detections
    
    def get_plan(self, goal, tolerance=0.0, use_home_layer=True):
        '''Get plan from current location to goal location.

        Args:

        * `goal` (`geometry_msgs/Point`) or ('geometery_msgs/Pose2D`) - The \
         goal location in the /odom frame.
        * `tolerance` (`float`) - The acceptable distance to the goal you \
         are willing to have the path return.
        * `use_home_layer` (`bool`) - Whether to plan a path considering \
         mapped home tags as obstacles.

        Returns:

        * `plan` (`nav_msgs/GetNavPlanResponse`) - contains a `nav_msgs/Path` \
         with an array of `geometry_msgs/PoseStamped` poses to navigate to.

        Raises:

        * (`rospy.ServiceException`) - if no path to the goal can be found. \
         This can happen if you requested an impossible goal to navigate to \
         given the current map and obstacle layers.
        '''
        request = GetNavPlanRequest()
        request.use_home_layer.data = use_home_layer

        cur_loc = self.get_odom_location().get_pose()
        request.start.pose.position.x = cur_loc.x
        request.start.pose.position.y = cur_loc.y
        request.goal.pose.position.x = goal.x
        request.goal.pose.position.y = goal.y
        if tolerance > 0:
            request.tolerance = tolerance
        else:
            request.tolerance = 0.0

        return self._get_plan(request)

    def imu_is_finished_validating(self):
        '''Query the IMU node to find out whether it's done validating the \
        extended calibration file.

        Returns:
        * `is_finished` (`bool`) - True if the IMU node is finished, or if \
        this is a simulated rover, in which case the IMU node isn't running. \
        False otherwise.
        '''
        if self.simulator_running():
            return True

        return self._imu_is_finished_validating().is_calibrated

    def imu_needs_calibration(self):
        '''Query the IMU node to find out whether it needs to be calibrated \
        using the fallback 2D method at the start of a round.

        Returns:
        * `needs_calibration` (`bool`) - True if the IMU still needs to be \
        calibrated. This can happen if the extended calibration file is \
        missing, invalid, or corrupted. False if this is a simulated rover or \
        the IMU has been successfully calibrated.
        '''
        if self.simulator_running():
            return False

        return self._imu_needs_calibration().is_calibrated

    def start_imu_calibration(self):
        '''Start fallback calibration Step One for the rover's IMU.

        This calibration should be perfomed if the extended calibration data
        file is missing, corrupted, or invalid.

        Raw accelerometer and magnetometer is collected during the
        calibration process. During this time, the rover should spin in place
        on the ground.'''
        self._start_imu_calibration()

    def start_misalignment_calibration(self):
        '''Start calibration Step Two for the IMU's misalignment.

        Raw magnetometer data is collected while the rover performs at least
        one slow 2D rotation with its z axis up. This can be performed by
        having the rover spin slowly in place on level ground using the teleop.

        This is only one third of a typical misalignment calibration procedure,
        but since the rover only operates in two dimensions on relatively level
        ground, it should be ok to skip the x-down and y-down rotations that
        are part of a complete misalignment calibration.'''
        self._start_misalignment_calibration()

    def start_gyro_bias_calibration(self):
        '''Start calibration Step Three for the rover's IMU.

        Calibrate gyroscope bias. Leave rover in place for a few seconds.'''
        self._start_gyro_bias_calibration()

    def start_gyro_scale_calibration(self):
        '''Start calibration Step Four for the rover's IMU.

        Calibrate gyroscope scale factor. Rover must rotate exactly 180 degrees
        in one direction during first 10 seconds afer calling this function,
        and rotate exactly 180 degrees in the opposite direction during the
        second 10 seconds after calling this function. Progress can be
        monitored in rdb.py or by echoing the /infoLog topic.'''
        self._start_gyro_scale_calibration()

    def store_imu_calibration(self):
        '''Finish calibrating the IMU on a rover. Save calibration matrices to \
        the parameter server.'''
        self._store_imu_calibration()
        
    def get_odom_location(self):
        '''Returns a `mobility.swarmie.Location` according to Odometery. This location will not 
        jump arround and is locally accurate but will drift over time.'''
        with swarmie_lock :
            return self.OdomLocation
    
    def get_obstacle_condition(self):
        '''Returns the current obstacle condition. The presence of obstacles is indicated
        by bits in the returned integer. 
        
        The definition of the bits can be found in `src/swarmie_msgs/msg/Obstacle.msg`
        
        Bit definitions:
            
            bit 1: SONAR_LEFT
            bit 2: SONAR_RIGHT
            bit 3: SONAR_CENTER
            bit 4: SONAR_BLOCK
            bit 8: TAG_TARGET
            bit 9: TAG_HOME
            bit 10: INSIDE_HOME
            bit 11: HOME_CORNER

        Bit masks:
        
            IS_SONAR = SONAR_LEFT | SONAR_CENTER | SONAR_RIGHT | SONAR_BLOCK 
            IS_VISION = TAG_TARGET | TAG_HOME | INSIDE_HOME | HOME_CORNER

        Convenience bit masks. These are more useful when driving the rover than when
        checking the obstacle condition:

            VISION_SAFE = TAG_TARGET | TAG_HOME | HOME_CORNER
            VISION_HOME = TAG_HOME | HOME_CORNER
        '''
        with swarmie_lock : 
            return self.Obstacles

    def get_home_odom_location(self):
        '''Recall the home odometry location. This is probably the most reliable memory
        of the location of the nest. Odometry drifts, so if we haven't seen home in a 
        while this will be off. 
        
        Returns: 

        * (`geometry_msgs.msg.Point`) : The location of home.
        '''
        if self._home_odom_position is None:
            # Try to set the home position using tf. This is unlikely, but could
            # possibly happen while running behaviors individually as standalone
            # scripts and this function is called before the most recent latched
            # home_point message has been received.
            try:
                home_origin = PoseStamped()
                home_origin.header.frame_id = 'home'
                home_origin.header.stamp = rospy.Time.now()
                home_odom = self.transform_pose('odom', home_origin, timeout=1.0)

                rospy.logwarn(("{}: No home location has been received yet, " +
                               "using tf to calculate it.").format(self.rover_name))
                return Point(x=home_odom.pose.position.x,
                             y=home_odom.pose.position.y)

            except tf.Exception:
                rospy.logwarn(("{}: No home location has been received yet, " +
                               "returning odom's origin as the estimated home " +
                               "location.").format(self.rover_name))
                return Point(x=0, y=0)

        return Point(x=self._home_odom_position.point.x,
                     y=self._home_odom_position.point.y)

    def has_home_odom_location(self):
        '''Check to see if the rover knows home's odometry location.
        
        Returns:
        
        * (`bool`): `True` if the rover knows where home is, `False` otherwise.
        '''
        return self.get_home_odom_location() != Point(x=0, y=0)
    
    def drive_to(self, place, claw_offset=0, **kwargs):
        '''Drive directly to a particular point in space. The point must be in 
        the odometry reference frame. 
        
        Arguments:
        
        * `place`: (`geometry_msgs.msg.Point` or `geometry_msgs.msg.Pose2D`): The place to drive.

        Keyword Arguments/Returns/Raises:
        
        * See `mobility.swarmie.Swarmie.drive`
        * claw_offset to the odometry reference frame.  Appropriate value
        to be passed in, otherwise the reference frame remains unchanged.
            
        '''
        loc = self.get_odom_location().get_pose()
        dist = math.hypot(loc.y - place.y, loc.x - place.x)
        angle = angles.shortest_angular_distance(loc.theta, 
                                                 math.atan2(place.y - loc.y,
                                                            place.x - loc.x))

        req = MoveRequest(
            theta=angle, 
            r=dist-claw_offset,
        )        
        return self.__drive(req, **kwargs)
    
    def set_heading(self, heading, **kwargs):
        '''Turn to face an absolute heading in radians. (zero is east)
        
        Arguments:
        
        * `heading`: (`float`) The heading in radians.

        Keyword Arguments/Returns/Raises:
        
        * See `mobility.swarmie.Swarmie.drive`
            
        '''
        loc = self.get_odom_location().get_pose()
        angle = angles.shortest_angular_distance(loc.theta, heading)
        self.turn(angle, **kwargs)
    
    @sync(swarmie_lock)
    def is_moving(self):
        ''' calls _is_moving that uses OdomLocation angular.z & linear.x  
        Returns: 

        * (`bool`) : True if swarmie is moving and False if stationary or no Odometry
        '''
        return(self._is_moving())
        
    def _is_moving(self):
        ''' uses OdomLocation angular.z & linear.x  
        Returns: 

        * (`bool`) : True if swarmie is moving and False if stationary or no Odometry
        '''
        if (self.OdomLocation.Odometry is None):
            return(False)
        return((abs(self.OdomLocation.Odometry.twist.twist.angular.z) > 0.2) or (abs(self.OdomLocation.Odometry.twist.twist.linear.x) > 0.1))

    def transform_pose(self, target_frame, pose, timeout=3.0):
        """Transform PoseStamped into the target frame of reference.
        Returns a PoseStamped in the target frame.

        Args:
        * target_frame (`string`) - the frame of reference to transform to. Ex: '/odom' or `/base_link`
        * pose (`PoseStamped`) - the pose of the tag in the /camera_link frame
        * timeout (`float`) - the time to wait for the transform

        Returns:
        * pose - PoseStamped the pose of the tag in the /odom frame

        Raises:
        * tf.Exception if timeout is exceeded
        """
        target_frame = self.rover_name + '/' + target_frame.strip('/')

        swarmie.xform.waitForTransform(
            target_frame,
            pose.header.frame_id,
            pose.header.stamp,
            rospy.Duration(timeout)
        )

        return swarmie.xform.transformPose(target_frame, pose)

    def get_nearest_block_location(self, use_targets_buffer=False):
        '''Searches the lastest block detection array and returns the nearest target block. (Home blocks are ignored.)

        Nearest block will be the nearest to the camera, which should almost always be good enough.

        Args:

        * `use_targets_buffer` (`bool`) - whether to use the rolling buffer
        of AprilTagDetections. Default value of False uses
        Swarmie.get_latest_targets(), which you can rely on to return only
        targets currently in view.

        Returns:

        * (`geometry_msgs/Point`) The X, Y, Z location of the nearest block, or `None` if no blocks are seen.
        '''
        # Finds all visible apriltags
        if use_targets_buffer is True:
            blocks = self.get_targets_buffer()
        else:
            blocks = self.get_latest_targets()
        if len(blocks) == 0 :
            return None

        # Sort blocks by their distance from the camera_link frame
        blocks = sorted(blocks, key=lambda x :
                        math.sqrt(x.pose.pose.position.x**2
                                  + x.pose.pose.position.y**2
                                  + x.pose.pose.position.z**2))

        nearest = blocks[0]

        # checks for hometag between rover and block.
        if nearest.id==256:
            return None

        result = self.transform_pose('/odom', nearest.pose, timeout=3.0)

        return result.pose.position

    def set_search_exit_poses(self):
        '''Remember the search exit location.'''
        odom =  self.get_odom_location().get_pose()
    
        rospy.set_param(
            'search_exit_poses',
            {'odom': {'x': odom.x, 'y': odom.y, 'theta': odom.theta},}
        )

    def get_search_exit_poses(self):
        '''Get the odom (location and heading) where search last
        exited (saw a tag).

        Returns:

        * `geometry_msgs.msg.Pose2D`: odom_pose - The pose in the /odom frame

        Will return invalid poses (containing all zeroes) if search exit
        location hasn't been set yet.

        Examples:
        >>> odom_pose = swarmie.get_search_exit_poses()
        >>> swarmie.drive_to(
        >>>     odom_pose,
        >>>     ignore=Obstacle.TAG_HOME|Obstacle.TAG_TARGET|Obstacle.IS_SONAR
        >>> )
        >>> swarmie.set_heading(
        >>>     odom_pose.theta,
        >>>     ignore=Obstacle.TAG_HOME|Obstacle.TAG_TARGET|Obstacle.IS_SONAR
        >>> )
        '''
        poses = rospy.get_param(
            'search_exit_poses',
            {'odom': {'x': 0, 'y': 0, 'theta': 0}, }
        )
        return Pose2D(**poses['odom'])

    def has_search_exit_poses(self):
        '''Check to see if the search exit location parameter is set.

        Returns:

        * (`bool`): True if the parameter exists, False otherwise.
        '''
        return rospy.has_param('search_exit_poses')
        

#
# Global singleton instance. No code should make a new instance
# of swarmie. Instead it should access this instance instead as shown
# below.
#
# from movility.swarmie import swarmie
#
# swarmie.drive()
#
swarmie = Swarmie()<|MERGE_RESOLUTION|>--- conflicted
+++ resolved
@@ -306,15 +306,11 @@
                 raise PathException(value)
             elif value == MoveResult.TIMEOUT :
                 raise TimeoutException(value)
-<<<<<<< HEAD
-
-=======
             elif value == MoveResult.INSIDE_HOME:
                 raise InsideHomeException(value)
             elif value == MoveResult.OBSTACLE_CORNER:
                 raise HomeCornerException(value)
         
->>>>>>> 2c997579
         return value
         
     def stop(self):
