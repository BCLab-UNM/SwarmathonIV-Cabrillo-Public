#include "SearchController.h"

SearchController::SearchController() {
  rng = new random_numbers::RandomNumberGenerator();
  wanderDist = 2;
}

/**
 * This code implements a basic random walk search.
 */
geometry_msgs::Pose2D SearchController::search(geometry_msgs::Pose2D currentLocation) {
  geometry_msgs::Pose2D goalLocation;

  //select new heading from Gaussian distribution around current heading
  goalLocation.theta = rng->gaussian(currentLocation.theta, 0.25);

  //select new position 50 cm from current location
<<<<<<< HEAD
  goalLocation.x = currentLocation.x + (.5 * cos(goalLocation.theta));
  goalLocation.y = currentLocation.y + (.5 * sin(goalLocation.theta));
=======
  goalLocation.x = currentLocation.x + (wanderDist * cos(goalLocation.theta));
  goalLocation.y = currentLocation.y + (wanderDist * sin(goalLocation.theta));
>>>>>>> f5371457

  return goalLocation;
}

/**
 * Continues search pattern after interruption. For example, avoiding the
 * center or collisions.
 */
geometry_msgs::Pose2D SearchController::continueInterruptedSearch(geometry_msgs::Pose2D currentLocation, geometry_msgs::Pose2D oldGoalLocation) {
  geometry_msgs::Pose2D newGoalLocation;

  //remainingGoalDist avoids magic numbers by calculating the dist
  double remainingGoalDist = hypot(oldGoalLocation.x - currentLocation.x, oldGoalLocation.y - currentLocation.y);

  //this of course assumes random walk continuation. Change for diffrent search methods.
  newGoalLocation.theta = oldGoalLocation.theta;
<<<<<<< HEAD
  newGoalLocation.x = currentLocation.x + (.5 * cos(oldGoalLocation.theta)); //(remainingGoalDist * cos(oldGoalLocation.theta));
  newGoalLocation.y = currentLocation.y + (.5 * sin(oldGoalLocation.theta)); //(remainingGoalDist * sin(oldGoalLocation.theta));
=======
  newGoalLocation.x = currentLocation.x + (wanderDist * cos(oldGoalLocation.theta)); //(remainingGoalDist * cos(oldGoalLocation.theta));
  newGoalLocation.y = currentLocation.y + (wanderDist * sin(oldGoalLocation.theta)); //(remainingGoalDist * sin(oldGoalLocation.theta));
>>>>>>> f5371457

  return newGoalLocation;
}<|MERGE_RESOLUTION|>--- conflicted
+++ resolved
@@ -15,13 +15,9 @@
   goalLocation.theta = rng->gaussian(currentLocation.theta, 0.25);
 
   //select new position 50 cm from current location
-<<<<<<< HEAD
-  goalLocation.x = currentLocation.x + (.5 * cos(goalLocation.theta));
-  goalLocation.y = currentLocation.y + (.5 * sin(goalLocation.theta));
-=======
   goalLocation.x = currentLocation.x + (wanderDist * cos(goalLocation.theta));
   goalLocation.y = currentLocation.y + (wanderDist * sin(goalLocation.theta));
->>>>>>> f5371457
+
 
   return goalLocation;
 }
@@ -38,13 +34,9 @@
 
   //this of course assumes random walk continuation. Change for diffrent search methods.
   newGoalLocation.theta = oldGoalLocation.theta;
-<<<<<<< HEAD
-  newGoalLocation.x = currentLocation.x + (.5 * cos(oldGoalLocation.theta)); //(remainingGoalDist * cos(oldGoalLocation.theta));
-  newGoalLocation.y = currentLocation.y + (.5 * sin(oldGoalLocation.theta)); //(remainingGoalDist * sin(oldGoalLocation.theta));
-=======
+
   newGoalLocation.x = currentLocation.x + (wanderDist * cos(oldGoalLocation.theta)); //(remainingGoalDist * cos(oldGoalLocation.theta));
   newGoalLocation.y = currentLocation.y + (wanderDist * sin(oldGoalLocation.theta)); //(remainingGoalDist * sin(oldGoalLocation.theta));
->>>>>>> f5371457
 
   return newGoalLocation;
 }