--- conflicted
+++ resolved
@@ -39,12 +39,7 @@
 SearchController searchController;
 
 //Mobility Logic Functions
-<<<<<<< HEAD
-void setVelocity(double linearVel, double angularVel);
-void simP(double linearVel, double angularVel);
-=======
 void sendDriveCommand(double linearVel, double angularVel);
->>>>>>> 964b42fa
 void openFingers(); // Open fingers to 90 degrees
 void closeFingers();// Close fingers to 0 degrees
 void raiseWrist();  // Return wrist back to 0 degrees
@@ -119,11 +114,7 @@
 ros::Publisher fingerAnglePublish;
 ros::Publisher wristAnglePublish;
 ros::Publisher infoLogPublisher;
-<<<<<<< HEAD
-ros::Publisher physVelocityPublish;
-=======
 ros::Publisher driveControlPublish;
->>>>>>> 964b42fa
 
 //Subscribers
 ros::Subscriber joySubscriber;
@@ -134,19 +125,13 @@
 ros::Subscriber mapSubscriber;
 
 
-
 //Timers
 ros::Timer stateMachineTimer;
 ros::Timer publish_status_timer;
 ros::Timer targetDetectedTimer;
-<<<<<<< HEAD
-time_t start; //records time for delays in sequanced actions, 1 second resolution.
-float tDiff = 0;
-=======
 time_t timerStartTime; //records time for delays in sequanced actions, 1 second resolution.
 float timerTimeElapsed = 0;
 
->>>>>>> 964b42fa
 
 //Transforms
 tf::TransformListener *tfListener;
@@ -216,11 +201,7 @@
     fingerAnglePublish = mNH.advertise<std_msgs::Float32>((publishedName + "/fingerAngle/cmd"), 1, true);
     wristAnglePublish = mNH.advertise<std_msgs::Float32>((publishedName + "/wristAngle/cmd"), 1, true);
     infoLogPublisher = mNH.advertise<std_msgs::String>("/infoLog", 1, true);
-<<<<<<< HEAD
-    physVelocityPublish = mNH.advertise<geometry_msgs::Twist>((publishedName + "/physVelocity"), 10);
-=======
     driveControlPublish = mNH.advertise<geometry_msgs::Twist>((publishedName + "/driveControl"), 10);
->>>>>>> 964b42fa
 
     publish_status_timer = mNH.createTimer(ros::Duration(status_publish_interval), publishStatusTimerEventHandler);
     stateMachineTimer = mNH.createTimer(ros::Duration(mobilityLoopTimeStep), mobilityStateMachine);
@@ -234,127 +215,14 @@
     timerStartTime = time(0);
 
     ros::spin();
-<<<<<<< HEAD
-start = time(0);
-    
-=======
-
-
->>>>>>> 964b42fa
+
+
     return EXIT_SUCCESS;
 }
 
 void mobilityStateMachine(const ros::TimerEvent&) {
 
     std_msgs::String stateMachineMsg;
-<<<<<<< HEAD
-    std_msgs::String msg;
-    
-    if (currentMode == 2 || currentMode == 3) { //Robot is in automode
-
-
-		switch(stateMachineState) {
-			
-			//Select rotation or translation based on required adjustment
-			//If no adjustment needed, select new goal
-			case STATE_MACHINE_TRANSFORM: {
-				stateMachineMsg.data = "TRANSFORMING";
-				//If angle between current and goal is significant
-				if (fabs(angles::shortest_angular_distance(currentLocation.theta, goalLocation.theta)) > 0.8) //if error in heading is greater than 0.8 radians
-				{
-					stateMachineState = STATE_MACHINE_ROTATE; //rotate
-				}
-				//If goal has not yet been reached
-				else if (fabs(angles::shortest_angular_distance(currentLocation.theta, atan2(goalLocation.y - currentLocation.y, goalLocation.x - currentLocation.x))) < M_PI_2) //needs explenation
-				{
-					stateMachineState = STATE_MACHINE_TRANSLATE; //translate
-				}
-				//If returning with a target
-				else if (targetCollected) {
-					//If goal has not yet been reached
-					if (hypot(0.0 - currentLocation.x, 0.0 - currentLocation.y) > 0.5) {
-				        //set angle to center as goal heading
-						goalLocation.theta = M_PI + atan2(currentLocation.y, currentLocation.x);
-						
-						//set center as goal position
-						goalLocation.x = 0.0;
-						goalLocation.y = 0.0;
-					}
-					//Otherwise, drop off target and select new random uniform heading
-					else {
-						//open fingers
-						std_msgs::Float32 angle;
-						angle.data = M_PI_2;
-						fingerAnglePublish.publish(angle);
-						
-						//reset flag
-						targetCollected = false;
-						
-						goalLocation.theta = rng->uniformReal(0, 2 * M_PI);
-					}
-				}
-				//If no targets have been detected, assign a new goal
-				else if (!targetDetected) {
-
-					//select new heading from Gaussian distribution around current heading
-					goalLocation.theta = rng->gaussian(currentLocation.theta, 0.25);
-					
-					//select new position 50 cm from current location
-					goalLocation.x = currentLocation.x + (0.5 * cos(goalLocation.theta));
-					goalLocation.y = currentLocation.y + (0.5 * sin(goalLocation.theta));
-				}
-				
-				//Purposefully fall through to next case without breaking
-			}
-			
-			//Calculate angle between currentLocation.theta and goalLocation.theta
-			//Rotate left or right depending on sign of angle
-			//Stay in this state until angle is minimized
-			case STATE_MACHINE_ROTATE: {
-				stateMachineMsg.data = "ROTATING";
-				float errorYaw = angles::shortest_angular_distance(currentLocation.theta, goalLocation.theta); //calculate the diffrence between current heading and desired heading.
-				
-			    if (fabs(angles::shortest_angular_distance(currentLocation.theta, goalLocation.theta)) > 0.8) //if angle is greater than 0.8 radians rotate but dont drive forward.
-			    {		
-					setVelocity(0.0, errorYaw); //rotate but dont drive
-					break;
-			    }
-				else {
-					stateMachineState = STATE_MACHINE_TRANSLATE; //move to translate step
-					//fall through on purpose.
-				}
-
-			}
-			
-			//Calculate angle between currentLocation.x/y and goalLocation.x/y
-			//Drive forward
-			//Stay in this state until angle is at least PI/2
-			case STATE_MACHINE_TRANSLATE: {
-				stateMachineMsg.data = "TRANSLATING";
-				float errorYaw = angles::shortest_angular_distance(currentLocation.theta, goalLocation.theta); //calculate the distance between current heading and desired heading.
-				
-				//goal not yet reached drive while maintaining proper heading.
-				if (fabs(angles::shortest_angular_distance(currentLocation.theta, atan2(goalLocation.y - currentLocation.y, goalLocation.x - currentLocation.x))) < M_PI_2) {
-					setVelocity(4.0, errorYaw); //drive and turn simultaniously
-				}
-				else if (fabs(angles::shortest_angular_distance(currentLocation.theta, goalLocation.theta)) > 0.1) //goal is reached but desired heading is still wrong turn only
-				{
-					setVelocity(0.0, errorYaw); //rotate but dont drive
-			    }
-			    else
-				{
-					setVelocity(0.0, 0.0); //stop
-					
-					//close fingers
-					std_msgs::Float32 angle;
-					angle.data = 0;
-					fingerAnglePublish.publish(angle);
-					
-					stateMachineState = STATE_MACHINE_TRANSFORM; //move back to transform step
-				}
-			    break;
-			}
-=======
     float rotateOnlyAngleTolerance = 0.4;
     int returnToSearchDelay = 5;
 
@@ -530,7 +398,6 @@
             {
 
                 result = pickUpController.pickUpSelectedTarget(blockBlock);
->>>>>>> 964b42fa
 		
                 sendDriveCommand(result.cmdVel,result.angleError);
 
@@ -608,26 +475,9 @@
 
 void sendDriveCommand(double linearVel, double angularError)
 {
-<<<<<<< HEAD
-  // Stopping and starting the timer causes it to start counting from 0 again.
-  // As long as this is called before the kill swith timer reaches killSwitchTimeout seconds
-  // the rover's kill switch wont be called.
-  killSwitchTimer.stop();
-  killSwitchTimer.start();
-
-  velocity.linear.x = linearVel, // * 1.5;
-  velocity.angular.z = angularVel; // * 8; //scaling factor for sim; removed by aBridge node
-  physVelocityPublish.publish(velocity);
-
-
-
-  simP(linearVel,angularVel);
-  
-=======
     velocity.linear.x = linearVel,
             velocity.angular.z = angularError;
     driveControlPublish.publish(velocity); //publish the drive commands
->>>>>>> 964b42fa
 }
 
 /***********************
@@ -817,49 +667,6 @@
 
 void sigintEventHandler(int sig)
 {
-<<<<<<< HEAD
-     // All the default sigint handler does is call shutdown()
-     ros::shutdown();
-}
-
-void simP(double linearVel, double angularVel)
-{
-
-  int sat = 255;
-  int Kpv = 255;
-  int Kpa = 200;
-
-  //Propotinal
-  float PV = Kpv * linearVel; 
-  if (PV > sat) //limit the max and minimum output of proportinal
-  PV = sat;
-  if (PV < -sat)
-  PV= -sat;
-
-  //Propotinal
-  float PA = Kpa * angularVel; 
-  if (PA > sat) //limit the max and minimum output of proportinal
-  PA = sat;
-  if (PA < -sat)
-  PA= -sat;
-
-   float turn = PA/60;  
-   float forward = PV/255-(abs(turn)/5);
-   if (linearVel >= 0 && forward <= 0)
-   {
-   forward = 0;
-   }
-   if (linearVel <= 0 && forward >= 0)
-   {
-   forward = 0;
-   }
-
-
-  velocity.linear.x = forward, // * 1.5;
-  velocity.angular.z = turn; // * 8; //scaling factor for sim; removed by aBridge node
-  velocityPublish.publish(velocity);
-}
-=======
     // All the default sigint handler does is call shutdown()
     ros::shutdown();
 }
@@ -967,5 +774,4 @@
    ss << "map center " << centerLocationMap.x << " : " << centerLocationMap.y << " centerLocation " << centerLocation.x << " : " << centerLocation.y << " currentLlocation " << currentLocation.x << " : " << currentLocation.y << " currentLocationAverage " << currentLocationAverage.x << " : " << currentLocationAverage.y << "curMap " << currentLocationMap.x << " : " << currentLocationMap.y;
    msg.data = ss.str();
    infoLogPublisher.publish(msg);
-   */
->>>>>>> 964b42fa
+   */