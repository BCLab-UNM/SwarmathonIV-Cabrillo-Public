--- conflicted
+++ resolved
@@ -241,17 +241,13 @@
     gethostname(host, sizeof (host));
     string hostname(host);
 
-<<<<<<< HEAD
-    //set food location to zero
-
     backupCount = 0;
     circleCount = 0;
     giveupCount = 0;
 
-=======
     foodLocation.x = 0;
     foodLocation.y = 0;
->>>>>>> 463171d8
+
     // instantiate random number generator
     rng = new random_numbers::RandomNumberGenerator();
     //set initial random heading
@@ -459,12 +455,6 @@
             //Otherwise, drop off target and select new random uniform heading
             //If no targets have been detected, assign a new goal
             else if (!targetDetected && timerTimeElapsed > returnToSearchDelay) {
-<<<<<<< HEAD
-            	goalLocation = searchController.search(currentLocation);
-            	if(!targetCollected)
-            		circleCount = 55;
-=======
-
             	// FIXME: From Mike: Take this out of Kiley's branch to separate the food return
             	// behavior from the navigation updates. This code should be put back in when
             	// this feature is tested.
@@ -477,8 +467,9 @@
             	//else {
             	//
             		setGoalLocation(searchController.search(currentLocation));
+                	if(!targetCollected)
+                		circleCount = 55;
             	//}
->>>>>>> 463171d8
             }
 
             // Re-compute key quantities. The goal location may change inside the transform state.
@@ -568,12 +559,7 @@
 
                 if (result.pickedUp) {
                     pickUpController.reset();
-<<<<<<< HEAD
-
-
-=======
                     currentLocationTemp = getCurrentLocation();
->>>>>>> 463171d8
                     // assume target has been picked up by gripper
                     targetCollected = true;
                     result.pickedUp = false;
@@ -585,15 +571,8 @@
 
 
                     // set center as goal position
-<<<<<<< HEAD
-                    goalLocation.x = centerLocationOdom.x = 0;
-                    goalLocation.y = centerLocationOdom.y;
-
-
-
-=======
                     setGoalLocation(0, centerLocationOdom.y, atan2(centerLocationOdom.y - currentLocationTemp.y, centerLocationOdom.x - currentLocationTemp.x));
->>>>>>> 463171d8
+
                     // lower wrist to avoid ultrasound sensors
                     std_msgs::Float32 angle;
                     angle.data = 0.8;
@@ -694,6 +673,31 @@
     // If in manual mode do not try to automatically pick up the target
     if (currentMode == 1 || currentMode == 0) return;
 
+    //If a target is collected treat other blocks as obstacles
+    if (targetCollected && message->detections.size() > 0) {
+    	Logger::chat("poop");
+
+    	for(int i = 0; i < message->detections.size(); i++){
+    		geometry_msgs::PoseStamped cenPose = message->detections[i].pose;
+    		if (cenPose.pose.position.z > .16 && message->detections[i].id != 256){
+    			if(cenPose.pose.position.x > 0){
+    				Logger::chat("pos");
+    				setGoalLocation(goalLocation.x, goalLocation.y, currentLocation.theta - 0.6);
+    			}else{
+    				Logger::chat("neg");
+    				setGoalLocation(goalLocation.x, goalLocation.y, currentLocation.theta + 0.6);
+    			}
+    			// switch to transform(?) state to trigger collision avoidance
+    			stateMachineState = STATE_MACHINE_ROTATE;
+    			avoidingObstacle = true;
+    			return;
+    		}
+    	}
+
+        //setGoalLocation(currentLocation.x, currentLocation.y, currentLocation.theta + c_BOUNCE_CONST);
+
+    }
+
     // if a target is detected and we are looking for center tags
     if (message->detections.size() > 0 && !reachedCollectionPoint) {
         float cameraOffsetCorrection = 0.020; //meters;
@@ -723,13 +727,8 @@
 
         if (centerSeen && targetCollected) {
             stateMachineState = STATE_MACHINE_TRANSFORM;
-<<<<<<< HEAD
-            goalLocation = currentLocation;
             circleCount = 0;
-=======
-
             setGoalLocation(getCurrentLocation());
->>>>>>> 463171d8
         }
 
         dropOffController.setDataTargets(count,countLeft,countRight);
