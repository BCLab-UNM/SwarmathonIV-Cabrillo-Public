#include <ros/ros.h>

// ROS libraries
#include <angles/angles.h>
#include <random_numbers/random_numbers.h>
#include <tf/transform_datatypes.h>
#include <tf/transform_listener.h>

// ROS messages
#include <std_msgs/Float32.h>
#include <std_msgs/Int16.h>
#include <std_msgs/UInt8.h>
#include <std_msgs/String.h>
#include <sensor_msgs/Joy.h>
#include <sensor_msgs/Range.h>
#include <geometry_msgs/Pose2D.h>
#include <geometry_msgs/Twist.h>
#include <nav_msgs/Odometry.h>
#include <apriltags_ros/AprilTagDetectionArray.h>

// Include Controllers
#include "PickUpController.h"
#include "DropOffController.h"
#include "SearchController.h"

// To handle shutdown signals so the node quits
// properly in response to "rosnode kill"
#include <ros/ros.h>
#include <signal.h>

#include "Logger.h"

using namespace std;

/* Drive Parameters. ATTENTION: pay attention to the case of these variable names.
 *
 * These parameters control the driving behavior. They are factored out here for convenience.
 *
 * c_GOAL_THRESHOLD_DISTANCE (meters)
 *    The distance inside of which we're considered to be at our goal.
 *
 * c_TRANSLATE_THRESHOLD_ANGLE (radians)
 *    If the angle between us and the goal is bigger than this the rover goes
 *    into ROTATE to fix the heading.
 *
 * c_ROTATE_THRESHOLD_ANGLE (radians)
 *    The allowable difference between the target angle and theheading. When the
 *    angle is smaller than this the rover goes into TRANSLATE.
 *
 * c_WANDER_RANDOM_ANGLE (radians)
 *    When wandering pick a new heading that's on average this many radians from the current heading.
 *
 * c_WANDER_RANDOM_DISTANCE (meters)
 *    When wandering pick a new goal that's this many meters along the random heading.
 *
 * c_ROTATIONAL_SPEED_MAX
 *    The maximum allowable turning speed.
 *
 * c_ROTAIONAL_SPEED_MIN
 *    The minimum allowable speed while rotating.
 *
 * c_ROTATIONAL_SLOPE
 *    The rotational speed will be:
 *    	speed = max(c_ROTATIONAL_SPEED_MIN, min(c_ROTATIONAL_SPEED_MAX, Angle * c_ROTATIONAL_SLOPE))
 *
 * c_LINEAR SPEED_MAX
 *    The maximum allowable driving speed.
 *
 * c_LINEAR_SPEED_MIN
 *    The minimum allowable driving speed.
 *
 * c_SPEED_SLOPE
 *    The rover linear speed will be:
 *    	speed = max(c_LINEAR_SPEED_MIN, min(c_LINEAR_SPEED_MAX, Distance * c_SPEED_SLOPE))
 *
 *c_BOUNCE_CONST (radians)
 *		The angle the rover turns from the wall when not holding a target
 */
static const double c_GOAL_THRESHOLD_DISTANCE     = 0.1;
static const double c_TRANSLATE_THRESHOLD_ANGLE   = M_PI / 4.0;
static const double c_ROTATE_THRESHOLD_ANGLE      = 0.2;
static const double c_WANDER_RANDOM_ANGLE         = 0.25;
static const double c_WANDER_RANDOM_DISTANCE      = 2.0;
static const double c_ROTATIONAL_SPEED_MAX        = 0.8;
static const double c_ROTATIONAL_SPEED_MIN        = 0.1;
static const double c_ROTATIONAL_SLOPE            = M_PI_4;
static const double c_LINEAR_SPEED_MAX            = 1.0;
static const double c_LINEAR_SPEED_MIN            = 0.2;
static const double c_SPEED_SLOPE                 = 0.5;
static const double c_ROTATE_GIVEUP_SECONDS       = 4.0;
static const double c_TRANSFORM_WAIT_SECONDS      = 0.1;
static const double c_BOUNCE_CONST                = 1.8;
static const int 	c_CIRCLE					  = 105;

// Random number generator
random_numbers::RandomNumberGenerator* rng;

// Create controllers
PickUpController pickUpController;
DropOffController dropOffController;
SearchController searchController;

// Mobility Logic Functions
void sendDriveCommand(double linearVel, double angularVel);
void openFingers(); // Open fingers to 90 degrees
void closeFingers();// Close fingers to 0 degrees
void raiseWrist();  // Return wrist back to 0 degrees
void lowerWrist();  // Lower wrist to 50 degrees
void mapAverage();  // constantly averages last 100 positions from map

// Numeric Variables for rover positioning
geometry_msgs::Pose2D currentLocation; // odom frame
geometry_msgs::Pose2D currentLocationMap; // GPS frame
geometry_msgs::Pose2D currentLocationAverage; // GPS frame
geometry_msgs::Pose2D currentLocationTotal;
geometry_msgs::Pose2D goalLocation;
geometry_msgs::Pose2D foodLocation; //Where cube was last picked up

//geometry_msgs::Pose2D centerLocation;
geometry_msgs::Pose2D centerLocationMap;
//geometry_msgs::Pose2D centerLocationOdom;

int currentMode = 0;
float mobilityLoopTimeStep = 0.1; // time between the mobility loop calls
float status_publish_interval = 1;
float killSwitchTimeout = 10;
bool targetDetected = false;
bool targetCollected = false;
<<<<<<< HEAD
int backupCount = 0;
int circleCount = 0;
int giveupCount = 0;

//set true when the goal is less than 3 meters
//set false when the goal is more than 3 meters
bool useOdom = false;
=======
float heartbeat_publish_interval = 2;
>>>>>>> b3db759a

// Set true when the target block is less than targetDist so we continue
// attempting to pick it up rather than switching to another block in view.
bool lockTarget = false;

// Failsafe state. No legitimate behavior state. If in this state for too long
// return to searching as default behavior.
bool timeOut = false;

// Set to true when the center ultrasound reads less than 0.14m. Usually means
// a picked up cube is in the way.
bool blockBlock = false;

// central collection point has been seen (aka the nest)
bool centerSeen = false;

// Set true when we are insie the center circle and we need to drop the block,
// back out, and reset the boolean cascade.
bool reachedCollectionPoint = false;

// used for calling code once but not in main
bool init = false;

// used to remember place in mapAverage array
int mapCount = 0;

// How many points to use in calculating the map average position
#define MAP_HISTORY_SIZE 100
unsigned int mapHistorySize = MAP_HISTORY_SIZE;


// An array in which to store map positions
geometry_msgs::Pose2D mapLocation[MAP_HISTORY_SIZE];

bool avoidingObstacle = false;

float searchVelocity = 0.2; // meters/second

std_msgs::String msg;

// state machine states
#define STATE_MACHINE_TRANSFORM	 0
#define STATE_MACHINE_ROTATE	 1
#define STATE_MACHINE_SKID_STEER 2
#define STATE_MACHINE_PICKUP     3
#define STATE_MACHINE_DROPOFF    4
#define STATE_MACHINE_BACKUP	 5
#define STATE_MACHINE_CIRCLE	 6

int stateMachineState = STATE_MACHINE_TRANSFORM;

geometry_msgs::Twist velocity;
char host[128];
string publishedName;
char prev_state_machine[128];

// Publishers
ros::Publisher status_publisher;
ros::Publisher fingerAnglePublish;
ros::Publisher wristAnglePublish;
ros::Publisher driveControlPublish;
ros::Publisher heartbeatPublisher;

// Subscribers
ros::Subscriber joySubscriber;
ros::Subscriber modeSubscriber;
ros::Subscriber targetSubscriber;
ros::Subscriber obstacleSubscriber;
ros::Subscriber odometrySubscriber;
ros::Subscriber mapSubscriber;

// Timers
ros::Timer stateMachineTimer;
ros::Timer publish_status_timer;
ros::Timer targetDetectedTimer;
ros::Timer publish_heartbeat_timer;

// records time for delays in sequanced actions, 1 second resolution.
time_t timerStartTime;

// An initial delay to allow the rover to gather enough position data to 
// average its location.
unsigned int startDelayInSeconds = 10;
float timerTimeElapsed = 0;

//Transforms
tf::TransformListener *tfListener;

// OS Signal Handler
void sigintEventHandler(int signal);

//Callback handlers
void joyCmdHandler(const sensor_msgs::Joy::ConstPtr& message);
void modeHandler(const std_msgs::UInt8::ConstPtr& message);
void targetHandler(const apriltags_ros::AprilTagDetectionArray::ConstPtr& tagInfo);
void obstacleHandler(const std_msgs::UInt8::ConstPtr& message);
void odometryHandler(const nav_msgs::Odometry::ConstPtr& message);
void mapHandler(const nav_msgs::Odometry::ConstPtr& message);
void mobilityStateMachine(const ros::TimerEvent&);
void publishStatusTimerEventHandler(const ros::TimerEvent& event);
void targetDetectedReset(const ros::TimerEvent& event);
<<<<<<< HEAD
//function to set goal location and set odom bool
//and overloaded funciton for x, y and theta components
//void setGoalLocation(geometry_msgs::Pose2D location);
//void setGoalLocation(float, float, float);
//Odom based
void setRelativeGoal(double, double);
//GPS based
void setAbsoluteGoal(double, double);
//function to return the currentLocation distinguishing between gps and odom
geometry_msgs::Pose2D& getCurrentLocation();
=======
void publishHeartBeatTimerEventHandler(const ros::TimerEvent& event);
>>>>>>> b3db759a

int main(int argc, char **argv) {

    gethostname(host, sizeof (host));
    string hostname(host);

    backupCount = 0;
    circleCount = 0;
    giveupCount = 0;

    foodLocation.x = 0;
    foodLocation.y = 0;

    // instantiate random number generator
    rng = new random_numbers::RandomNumberGenerator();
    //set initial random heading

    //select initial search position 50 cm from center (0,0)
    //double distanceR = sqrt(pow(0.5 * cos(goalLocation.theta+M_PI), 2) + pow(0.5 * sin(goalLocation.theta+M_PI), 2));
    setRelativeGoal(.5, rng->uniformReal(0, 2 * M_PI));
    //setRelativeGoal(0.5 * cos(goalLocation.theta+M_PI), 0.5 * sin(goalLocation.theta+M_PI), rng->uniformReal(0, 2 * M_PI));
    //setGoalLocation(0.5 * cos(goalLocation.theta+M_PI), 0.5 * sin(goalLocation.theta+M_PI), rng->uniformReal(0, 2 * M_PI));
    //centerLocation.x = 0;
    //centerLocation.y = 0;
    //centerLocationOdom.x = 0;
    //centerLocationOdom.y = 0;

    for (int i = 0; i < 100; i++) {
        mapLocation[i].x = 0;
        mapLocation[i].y = 0;
        mapLocation[i].theta = 0;
    }

    if (argc >= 2) {
        publishedName = argv[1];
        cout << "Welcome to the world of tomorrow " << publishedName
             << "!  Mobility turnDirectionule started." << endl;
    } else {
        publishedName = hostname;
        cout << "No Name Selected. Default is: " << publishedName << endl;
    }

    // NoSignalHandler so we can catch SIGINT ourselves and shutdown the node
    ros::init(argc, argv, (publishedName + "_MOBILITY"), ros::init_options::NoSigintHandler);
    ros::NodeHandle mNH;

    // Register the SIGINT event handler so the node can shutdown properly
    signal(SIGINT, sigintEventHandler);

    joySubscriber = mNH.subscribe((publishedName + "/joystick"), 10, joyCmdHandler);
    modeSubscriber = mNH.subscribe((publishedName + "/mode"), 1, modeHandler);
    targetSubscriber = mNH.subscribe((publishedName + "/targets"), 10, targetHandler);
    obstacleSubscriber = mNH.subscribe((publishedName + "/obstacle"), 10, obstacleHandler);
    odometrySubscriber = mNH.subscribe((publishedName + "/odom/filtered"), 10, odometryHandler);
    mapSubscriber = mNH.subscribe((publishedName + "/odom/ekf"), 10, mapHandler);

    status_publisher = mNH.advertise<std_msgs::String>((publishedName + "/status"), 1, true);
    fingerAnglePublish = mNH.advertise<std_msgs::Float32>((publishedName + "/fingerAngle/cmd"), 1, true);
    wristAnglePublish = mNH.advertise<std_msgs::Float32>((publishedName + "/wristAngle/cmd"), 1, true);
    driveControlPublish = mNH.advertise<geometry_msgs::Twist>((publishedName + "/driveControl"), 10);
    heartbeatPublisher = mNH.advertise<std_msgs::String>((publishedName + "/mobility/heartbeat"), 1, true);

    publish_status_timer = mNH.createTimer(ros::Duration(status_publish_interval), publishStatusTimerEventHandler);
    stateMachineTimer = mNH.createTimer(ros::Duration(mobilityLoopTimeStep), mobilityStateMachine);
    targetDetectedTimer = mNH.createTimer(ros::Duration(0), targetDetectedReset, true);

    publish_heartbeat_timer = mNH.createTimer(ros::Duration(heartbeat_publish_interval), publishHeartBeatTimerEventHandler);

    tfListener = new tf::TransformListener();

    Logger::init(publishedName);
    Logger::log("Log Started");
    Logger::log("Rover start delay set to %d seconds", startDelayInSeconds);

    timerStartTime = time(0);

    ros::spin();

    return EXIT_SUCCESS;
}

// This is the top-most logic control block organised as a state machine.
// This function calls the dropOff, pickUp, and search controllers.
// This block passes the goal location to the proportional-integral-derivative
// controllers in the abridge package.
void mobilityStateMachine(const ros::TimerEvent&) {

    float rotateOnlyAngleTolerance = 0.4;
    int returnToSearchDelay = 5;

    // Initial computation of key qantities. These may need to be redone if the goal location changes.
    geometry_msgs::Pose2D &currentLocationTemp = getCurrentLocation();
    float distance_to_goal = hypot(goalLocation.x - currentLocationTemp.x, goalLocation.y - currentLocationTemp.y);
    float angle_to_goal = angles::shortest_angular_distance(currentLocationTemp.theta, atan2(goalLocation.y - currentLocationTemp.y, goalLocation.x - currentLocationTemp.x));
    float desired_heading = angles::shortest_angular_distance(currentLocationTemp.theta, goalLocation.theta);

    // Robot is in automode
    if (currentMode == 2 || currentMode == 3) {


        // time since timerStartTime was set to current time
        timerTimeElapsed = time(0) - timerStartTime;

        // init code goes here. (code that runs only once at start of
        // auto mode but wont work in main goes here)
        if (!init) {
        	return;
        }

        // If no collected or detected blocks set fingers
        // to open wide and raised position.
        if (!targetCollected && !targetDetected) {
            // set gripper
            std_msgs::Float32 angle;

            // open fingers
            angle.data = M_PI_2;

            fingerAnglePublish.publish(angle);
            angle.data = 0;

            // raise wrist
            wristAnglePublish.publish(angle);
        }

        // Select rotation or translation based on required adjustment
        switch(stateMachineState) {

        // If no adjustment needed, select new goal
        case STATE_MACHINE_TRANSFORM: {

        	//Should I circle?
            if(circleCount > 0 && !targetCollected){
            	stateMachineState = STATE_MACHINE_CIRCLE;
            	break;
            }

            // If returning with a target
            else if (targetCollected && !avoidingObstacle) {
            	circleCount = 0;
                // calculate the euclidean distance between
                // centerLocation and currentLocation
            	//currentLocationTemp = getCurrentLocation();
            	//################################
                dropOffController.setCenterDist(hypot(centerLocationMap.x - currentLocationMap.x, centerLocationMap.y - currentLocationMap.y));
                dropOffController.setDataLocations(centerLocationMap, currentLocationMap, timerTimeElapsed);

                DropOffResult result = dropOffController.getState();

                if (result.timer) {
                    timerStartTime = time(0);
                    reachedCollectionPoint = true;
                }

                std_msgs::Float32 angle;

                if (result.fingerAngle != -1) {
                    angle.data = result.fingerAngle;
                    fingerAnglePublish.publish(angle);
                }

                if (result.wristAngle != -1) {
                    angle.data = result.wristAngle;
                    wristAnglePublish.publish(angle);
                }

                if (result.reset) {
                    timerStartTime = time(0);
                    targetCollected = false;
                    targetDetected = false;
                    lockTarget = false;
                    sendDriveCommand(0.0,0);

                    // move back to transform step
                    stateMachineState = STATE_MACHINE_TRANSFORM;
                    reachedCollectionPoint = false;;
                    //centerLocationOdom = getCurrentLocation();

                    dropOffController.reset();
                	Logger::chat("Reset dropoffController.");

                } else if (result.goalDriving && timerTimeElapsed >= 5 ) {
//#################################
                	geometry_msgs::Pose2D theGoal = result.centerGoal;
                	setAbsoluteGoal(theGoal.x, theGoal.y);
                    //setGoalLocation(result.centerGoal);
                    stateMachineState = STATE_MACHINE_ROTATE;
                    timerStartTime = time(0);
                	//setAbsoluteGoal(centerLocationMap.x, centerLocationMap.y);
                	//stateMachineState = STATE_MACHINE_TRANSFORM;
                	//circleCount = 100;
                	//stateMachineState = STATE_MACHINE_CIRCLE;
                    Logger::chat("timerTimeElapsed >= 5 wat do it do");
                    break;
                }
                // we are in precision/timed driving
                else {
                	// Set the goal to the current location. This seems to trick
                	// the mobility state machine into staying in the TRANSFORM
                	// state and is vital because this code is driving directly.
                	goalLocation = currentLocation;
                	useOdom = true;
                    sendDriveCommand(result.cmdVel,result.angleError);
                    stateMachineState = STATE_MACHINE_TRANSFORM;
                    break;
                }
            }

            //If angle between current and goal is significant
            //if error in heading is greater than 0.4 radians
            else if (fabs(desired_heading) > rotateOnlyAngleTolerance) {
                stateMachineState = STATE_MACHINE_ROTATE;
            }
            //If goal has not yet been reached drive and maintane heading
            else if (fabs(angle_to_goal) < M_PI_2 && distance_to_goal > 0.5) {
                stateMachineState = STATE_MACHINE_SKID_STEER;
            }

            //Otherwise, drop off target and select new random uniform heading
            //If no targets have been detected, assign a new goal
            else if (!targetDetected && timerTimeElapsed > returnToSearchDelay) {

            	// FIXME: From Mike: Take this out of Kiley's branch to separate the food return
            	// behavior from the navigation updates. This code should be put back in when
            	// this feature is tested.
            	//if (foodLocation.x != 0.0 && foodLocation.y != 0.0){
            	//
            	//	setGoalLocation(foodLocation);
            	//	foodLocation.x = 0.0;
            	//	foodLocation.y = 0.0;
            	//}
            	//else {
            	//
                	if(!targetCollected)
                		circleCount = c_CIRCLE;

            	//geometry_msgs::Pose2D theGoal = searchController.search();
            	//double distanceR = sqrt(pow(theGoal.x, 2) + pow(theGoal.y, 2));
            	setRelativeGoal(2, rng->gaussian(0, 0.25));
            	//setGoalLocation(searchController.search(currentLocation));
            	//}
            	Logger::chat("Picked new random goal.");
            }

            // Re-compute key quantities. The goal location may change inside the transform state.
            currentLocationTemp = getCurrentLocation();
            distance_to_goal = hypot(goalLocation.x - currentLocationTemp.x, goalLocation.y - currentLocationTemp.y);
            angle_to_goal = angles::shortest_angular_distance(currentLocationTemp.theta, atan2(goalLocation.y - currentLocationTemp.y, goalLocation.x - currentLocationTemp.x));
            desired_heading = angles::shortest_angular_distance(currentLocationTemp.theta, goalLocation.theta);

            //Purposefully fall through to next case without breaking
        }

        // Calculate angle between currentLocation.theta and goalLocation.theta
        // Rotate left or right depending on sign of angle
        // Stay in this state until angle is minimized
        case STATE_MACHINE_ROTATE: {
            // If angle > 0.4 radians rotate but dont drive forward.
            if (fabs(desired_heading) > rotateOnlyAngleTolerance) {
                Logger::chat("ROT: Turning to meet desired_heading.");

                // rotate but dont drive  0.05 is to prevent turning in reverse
                sendDriveCommand(0.05, desired_heading);
                break;
            } else {
                // move to differential drive step
                stateMachineState = STATE_MACHINE_SKID_STEER;
                //fall through on purpose.
            }
        }

        // Calculate angle between currentLocation.x/y and goalLocation.x/y
        // Drive forward
        // Stay in this state until angle is at least PI/2
        case STATE_MACHINE_SKID_STEER: {

            // goal not yet reached drive while maintaining proper heading.
            if (fabs(angle_to_goal) < M_PI_2 && distance_to_goal > 0.5) {
                Logger::chat("SKS: Driving becaue ange_to_goal is small.");
                // drive and turn simultaniously
                sendDriveCommand(searchVelocity, desired_heading/2);
            }

            // goal is reached but desired heading is still wrong turn only
            else if (fabs(desired_heading) > 0.1) {
                 // rotate but dont drive
                Logger::chat("SKS: Rotating because desired_heading is big.");
                sendDriveCommand(0.0, desired_heading);
            }

            else {
                // stop
                Logger::chat("SKS: Arrived.");
                sendDriveCommand(0.0, 0.0);
                avoidingObstacle = false;

                // move back to transform step
                stateMachineState = STATE_MACHINE_TRANSFORM;
            }

            break;
        }

        case STATE_MACHINE_PICKUP: {
        	Logger::chat("PICKUP");

            PickUpResult result;

            // we see a block and have not picked one up yet
            if (targetDetected && !targetCollected) {
                result = pickUpController.pickUpSelectedTarget(blockBlock);
                sendDriveCommand(result.cmdVel,result.angleError);
                std_msgs::Float32 angle;

                if (result.fingerAngle != -1) {
                    angle.data = result.fingerAngle;
                    fingerAnglePublish.publish(angle);
                }

                if (result.wristAngle != -1) {
                    angle.data = result.wristAngle;

                    // raise wrist
                    wristAnglePublish.publish(angle);
                }

                if (result.giveUp) {
                    targetDetected = false;
                    stateMachineState = STATE_MACHINE_TRANSFORM;
                    sendDriveCommand(0,0);
                    pickUpController.reset();
                }

                if (result.pickedUp) {
                    pickUpController.reset();
                    currentLocationTemp = getCurrentLocation();
                    // assume target has been picked up by gripper
                    targetCollected = true;
                    result.pickedUp = false;
                    // store coordinates of last pickup for return
                    foodLocation.x = currentLocationTemp.x;
                    foodLocation.y = currentLocationTemp.y;

                    stateMachineState = STATE_MACHINE_ROTATE;
                    setAbsoluteGoal(centerLocationMap.x, centerLocationMap.y);

                    // lower wrist to avoid ultrasound sensors
                    std_msgs::Float32 angle;
                    angle.data = 0.8;
                    wristAnglePublish.publish(angle);
                    sendDriveCommand(0.0,0);

                    return;
                }
            } else {
                stateMachineState = STATE_MACHINE_TRANSFORM;
            }

            break;
        }

        case STATE_MACHINE_DROPOFF: {
            Logger::chat("DROPOFF");
            break;
        }

        case STATE_MACHINE_BACKUP: {
        	Logger::chat("BACKING UP");
			if(backupCount > 0){
				backupCount--;
			}
			else {
				stateMachineState = STATE_MACHINE_TRANSFORM;
			}

			// FIXME: Need to replace setVelocity(), how???
			// setVelocity(-0.3, 0.0);
			sendDriveCommand(-0.3, 0.0);

			break;
		}

        case STATE_MACHINE_CIRCLE: {
        	Logger::chat("CIRCLING");
        	circleCount--;
        	if (circleCount <= 0) {
        		stateMachineState = STATE_MACHINE_TRANSFORM;
        	}
        	sendDriveCommand(0.4, 0.3);

        	break;
        }
        default: {
            break;
        }
        } /* end of switch() */
    }
    else { // mode is NOT auto
        // publish current state for the operator to see
    	Logger::chat("WAITING");
    }
}

void sendDriveCommand(double linearVel, double angularError)
{
    velocity.linear.x = linearVel;
    velocity.angular.z = angularError;

    // publish the drive commands
    driveControlPublish.publish(velocity);
}

/*************************
 * ROS CALLBACK HANDLERS *
 *************************/

//Odometry related goal
void setRelativeGoal(double r, double theta) {
	useOdom = true;
	goalLocation.theta = currentLocation.theta + theta;
	goalLocation.x = currentLocation.x + r*cos(goalLocation.theta);
	goalLocation.y = currentLocation.y + r*sin(goalLocation.theta);
	Logger::chat("set relative goal to (%f, %f, %f) current location (%f, %f, %f)", goalLocation.x, goalLocation.y, goalLocation.theta, currentLocation.x, currentLocation.y, currentLocation.theta);
	//goalLocation.x = currentLocation.x + x;
	//goalLocation.y = currentLocation.y + y;
	//goalLocation.theta = currentLocation.theta + theta;
}

//GPS related goal
void setAbsoluteGoal(double x, double y){
	useOdom = false;
	goalLocation.x = x;
	goalLocation.y =y;
	goalLocation.theta = atan2(goalLocation.y - currentLocationMap.y, goalLocation.x - currentLocationMap.x);
	Logger::chat("set absolute goal to (%f, %f, %f) current location (%f, %f, %f)", goalLocation.x, goalLocation.y, goalLocation.theta, currentLocationMap.x, currentLocationMap.y, currentLocationMap.theta);
	//goalLocation.theta = angles::shortest_angular_distance(currentLocationMap.theta, atan2(goalLocation.y - currentLocationMap.y, goalLocation.x - currentLocationMap.x));
	//absolute value?????? should this still be added to current theta
}


void targetHandler(const apriltags_ros::AprilTagDetectionArray::ConstPtr& message) {

    // If in manual mode do not try to automatically pick up the target
    if (currentMode == 1 || currentMode == 0) return;

    //If a target is collected treat other blocks as obstacles
    // XXX: Allee: this code gets triggered when we're in the center, with bad consequences.
    // Consider using reachedCollectionPoint to prevent that...

    if (targetCollected && message->detections.size() > 0 && !avoidingObstacle && stateMachineState != STATE_MACHINE_ROTATE) {
    	bool is256 = false;
    	for (int i = 0; i < message->detections.size(); i++) {
    		if(message->detections[i].id == 256) {
    			is256 = true;
    			break;
    		}
    	}
    	if (!is256) {
    		for(int i = 0; i < message->detections.size(); i++) {
    			geometry_msgs::PoseStamped cenPose = message->detections[i].pose;
    			if (cenPose.pose.position.z > .16) {
    				if (cenPose.pose.position.x > 0) {
    					Logger::chat("Turning %f because I see a block in my way!", M_PI_4);
    					setRelativeGoal(.75, M_PI_4);
    				} else {
    					Logger::chat("Turning %f because I see a block in my way!", -M_PI_4);
    					setRelativeGoal(.75, -M_PI_4);
    				}
    				// switch to transform(rotate?) state to trigger collision avoidance
    				stateMachineState = STATE_MACHINE_ROTATE;
    				avoidingObstacle = true;
    				return;
    			}
    		}
    	}

        //setGoalLocation(currentLocation.x, currentLocation.y, currentLocation.theta + c_BOUNCE_CONST);

    }

    // if a target is detected and we are looking for center tags
    if (message->detections.size() > 0 && !reachedCollectionPoint) {
        float cameraOffsetCorrection = 0.020; //meters;

        centerSeen = false;
        double count = 0;
        double countRight = 0;
        double countLeft = 0;

        // this loop is to get the number of center tags
        for (int i = 0; i < message->detections.size(); i++) {
            if (message->detections[i].id == 256) {
                geometry_msgs::PoseStamped cenPose = message->detections[i].pose;

                // checks if tag is on the right or left side of the image
                if (cenPose.pose.position.x + cameraOffsetCorrection > 0) {
                    countRight++;

                } else {
                    countLeft++;
                }

                centerSeen = true;
                count++;
            }
        }

        if (centerSeen && targetCollected) {
            stateMachineState = STATE_MACHINE_TRANSFORM;
            circleCount = 0;
        }

        dropOffController.setDataTargets(count,countLeft,countRight);

        // if we see the center and we dont have a target collected
        if (centerSeen && !targetCollected) {

            float centeringTurn = 0.15; //radians
            stateMachineState = STATE_MACHINE_TRANSFORM;
            circleCount = 0;

            // FIXME: Make a better turn away from the center...
            //
            // this code keeps the robot from driving over
            // the center when searching for blocks
            if (countRight) {
                // turn away from the center to the left if just driving
                // around/searching.
            	setRelativeGoal(0, centeringTurn);
            	//setGoalLocation(goalLocation.x, goalLocation.y, goalLocation.theta + centeringTurn);
                //goalLocation.theta += centeringTurn;
            } else {
                // turn away from the center to the right if just driving
                // around/searching.
            	setRelativeGoal(0, -centeringTurn);
            	//setGoalLocation(goalLocation.x, goalLocation.y, goalLocation.theta - centeringTurn);
                //goalLocation.theta -= centeringTurn;
            }

            // continues an interrupted search
            geometry_msgs::Pose2D theGoal = searchController.continueInterruptedSearch(goalLocation);

            //setGoalLocation(searchController.continueInterruptedSearch(getCurrentLocation(), goalLocation));

            targetDetected = false;
            pickUpController.reset();

            return;
        }
    }
    // end found target and looking for center tags

    // found a target april tag and looking for april cubes;
    // with safety timer at greater than 5 seconds.
    PickUpResult result;

    if (message->detections.size() > 0 && !targetCollected && timerTimeElapsed > 5) {
        targetDetected = true;

        // pickup state so target handler can take over driving.
        stateMachineState = STATE_MACHINE_PICKUP;
        result = pickUpController.selectTarget(message);

        std_msgs::Float32 angle;

        if (result.fingerAngle != -1) {
            angle.data = result.fingerAngle;
            fingerAnglePublish.publish(angle);
        }

        if (result.wristAngle != -1) {
            angle.data = result.wristAngle;
            wristAnglePublish.publish(angle);
        }
    }
}

void modeHandler(const std_msgs::UInt8::ConstPtr& message) {
    currentMode = message->data;
    sendDriveCommand(0.0, 0.0);
}

void obstacleHandler(const std_msgs::UInt8::ConstPtr& message) {
    if ((!targetDetected || targetCollected) && (message->data > 0)) {
        // obstacle on right side
        if (message->data == 1) {
            // select new heading 0.2 radians to the left

        	// FIXME:
        	// the line below is redundant:

        	//setGoalLocation(goalLocation.x, goalLocation.y, currentLocation.theta + 0.6);

            // select new heading. If carrying a block, turn c_BOUNCE_CONST (currently 1.8rad) to the LEFT; otherwise 0.6rad to the LEFT
            if (!targetCollected) {
            	setRelativeGoal(0, c_BOUNCE_CONST);
            	//setGoalLocation(currentLocation.x, currentLocation.y, currentLocation.theta + c_BOUNCE_CONST);
            }
            else {
            	setRelativeGoal(0, 0.6);
        		//setGoalLocation(currentLocation.x, currentLocation.y, currentLocation.theta + 0.6);
            }
        }

        // obstacle in front or on left side
        else if (message->data == 2) {

            // select new heading 0.2 radians to the right
        	// FIXME:
        	// the line below is redundant:
        	//setRelativeGoal(goalLocation.x, goalLocation.y, currentLocation.theta + 0.6);

            // select new heading 0.6 radians to the RIGHT.
            if (!targetCollected) {
            	setRelativeGoal(0, -c_BOUNCE_CONST);
            	//setRelativeGoal(currentLocation.x, currentLocation.y, currentLocation.theta - c_BOUNCE_CONST);
            }
            else {
            	setRelativeGoal(0, -0.6);
        		//setRelativeGoal(currentLocation.x, currentLocation.y, currentLocation.theta - 0.6);
            }
        }

        // continues an interrupted search
        //geometry_msgs::Pose2D theGoal = searchController.continueInterruptedSearch(goalLocation);
        //setRelativeGoal(theGoal.x, theGoal.y, theGoal.theta);
       // setGoalLocation(searchController.continueInterruptedSearch(currentLocation, goalLocation));

        // switch to transform state to trigger collision avoidance
        stateMachineState = STATE_MACHINE_ROTATE;
        circleCount = 0;

        avoidingObstacle = true;
    }

    // the front ultrasond is blocked very closely. 0.14m currently
    if (message->data == 4) {
        blockBlock = true;
    } else {
        blockBlock = false;
    }
}

geometry_msgs::Pose2D& getCurrentLocation() {
	if(useOdom)return currentLocation;
	return currentLocationMap;
}

void odometryHandler(const nav_msgs::Odometry::ConstPtr& message) {

    //Get (x,y) location directly from pose

    currentLocation.x = message->pose.pose.position.x;
    currentLocation.y = message->pose.pose.position.y;

    //Get theta rotation by converting quaternion orientation to pitch/roll/yaw
    tf::Quaternion q(message->pose.pose.orientation.x, message->pose.pose.orientation.y, message->pose.pose.orientation.z, message->pose.pose.orientation.w);
    tf::Matrix3x3 m(q);
    double roll, pitch, yaw;
    m.getRPY(roll, pitch, yaw);
    currentLocation.theta = yaw;
}

void mapHandler(const nav_msgs::Odometry::ConstPtr& message) {

	//Get (x,y) location directly from pose
    currentLocationMap.x = message->pose.pose.position.x;
    currentLocationMap.y = message->pose.pose.position.y;

    //Get theta rotation by converting quaternion orientation to pitch/roll/yaw
    tf::Quaternion q(message->pose.pose.orientation.x, message->pose.pose.orientation.y, message->pose.pose.orientation.z, message->pose.pose.orientation.w);
    tf::Matrix3x3 m(q);
    double roll, pitch, yaw;
    m.getRPY(roll, pitch, yaw);
    currentLocationMap.theta = yaw;

    // calls the averaging function, also responsible for
    // transform from Map frame to odom frame.
    mapAverage();
}

void joyCmdHandler(const sensor_msgs::Joy::ConstPtr& message) {
    if (currentMode == 0 || currentMode == 1) {
        sendDriveCommand(abs(message->axes[4]) >= 0.1 ? message->axes[4] : 0, abs(message->axes[3]) >= 0.1 ? message->axes[3] : 0);
    }
}


void publishStatusTimerEventHandler(const ros::TimerEvent&) {
    std_msgs::String msg;
    msg.data = "online";
    status_publisher.publish(msg);
}


void targetDetectedReset(const ros::TimerEvent& event) {
    targetDetected = false;

    std_msgs::Float32 angle;
    angle.data = 0;

    // close fingers
    fingerAnglePublish.publish(angle);

    // raise wrist
    wristAnglePublish.publish(angle);
}

void sigintEventHandler(int sig) {
    // All the default sigint handler does is call shutdown()
    ros::shutdown();
}

/*
 * FIXME: This function is inefficient. It should use the filter technique
 * for making a running average so that it doesn't have to iterate through
 * this history list every call.
 *
 * Also: IMPORTANT the centerLocation variable is in the rover's odometry
 * frame. That's makes odometry navigation to the center possible but
 * we're switching to map navigation. The centerLocation variable should
 * be changed to be in the Map frame.
 *
 * One more thing: This function is called from mobilityStateMachine() which
 * is wasteful. The only time we need to put a new sample in the averager is
 * when there's a new GPS sample given to mapHandler(). This function
 * should be called from mapHandler()
 *
 */
void mapAverage() {
	//store previous location at mapLocation[mapCount]
	geometry_msgs::Pose2D subMapLocation = mapLocation[mapCount];
    // store currentLocation in the averaging array
    mapLocation[mapCount] = currentLocationMap;
    mapCount++;

    if (mapCount >= mapHistorySize) {
        mapCount = 0;
    }

    //do running count of the average
    currentLocationTotal.x += (mapLocation[mapCount].x-subMapLocation.x);
    currentLocationTotal.y += (mapLocation[mapCount].y-subMapLocation.y);
    currentLocationTotal.theta += (mapLocation[mapCount].theta-subMapLocation.theta);
    currentLocationAverage.x = currentLocationTotal.x/mapHistorySize;
    currentLocationAverage.y = currentLocationTotal.y/mapHistorySize;
    currentLocationAverage.theta = currentLocationTotal.theta/mapHistorySize;
    if (mapCount == 99) {
    	Logger::chat("center location: (%f, %f, %f) ", currentLocationAverage.x, currentLocationAverage.y, currentLocationAverage.theta);
    	centerLocationMap.x = currentLocationAverage.x + .75 * sin(currentLocationAverage.theta);
    	centerLocationMap.y = currentLocationAverage.y + .75 * cos(currentLocationAverage.theta);
    	centerLocationMap.theta = currentLocationAverage.theta;

    	// initialization has run
    	init = true;
    	mapHistorySize = 10;
    	mapCount = 0;
    }
}

void publishHeartBeatTimerEventHandler(const ros::TimerEvent&) {
    std_msgs::String msg;
    msg.data = "";
    heartbeatPublisher.publish(msg);
}<|MERGE_RESOLUTION|>--- conflicted
+++ resolved
@@ -126,7 +126,6 @@
 float killSwitchTimeout = 10;
 bool targetDetected = false;
 bool targetCollected = false;
-<<<<<<< HEAD
 int backupCount = 0;
 int circleCount = 0;
 int giveupCount = 0;
@@ -134,9 +133,7 @@
 //set true when the goal is less than 3 meters
 //set false when the goal is more than 3 meters
 bool useOdom = false;
-=======
 float heartbeat_publish_interval = 2;
->>>>>>> b3db759a
 
 // Set true when the target block is less than targetDist so we continue
 // attempting to pick it up rather than switching to another block in view.
@@ -238,7 +235,8 @@
 void mobilityStateMachine(const ros::TimerEvent&);
 void publishStatusTimerEventHandler(const ros::TimerEvent& event);
 void targetDetectedReset(const ros::TimerEvent& event);
-<<<<<<< HEAD
+void publishHeartBeatTimerEventHandler(const ros::TimerEvent& event);
+
 //function to set goal location and set odom bool
 //and overloaded funciton for x, y and theta components
 //void setGoalLocation(geometry_msgs::Pose2D location);
@@ -249,9 +247,6 @@
 void setAbsoluteGoal(double, double);
 //function to return the currentLocation distinguishing between gps and odom
 geometry_msgs::Pose2D& getCurrentLocation();
-=======
-void publishHeartBeatTimerEventHandler(const ros::TimerEvent& event);
->>>>>>> b3db759a
 
 int main(int argc, char **argv) {
 
