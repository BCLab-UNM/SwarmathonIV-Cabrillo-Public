--- conflicted
+++ resolved
@@ -31,7 +31,6 @@
 
 using namespace std;
 
-<<<<<<< HEAD
 /* Drive Parameters.
  *
  * These parameters control the driving behavior. They are factored out here for convenience.
@@ -91,10 +90,7 @@
 static const double c_TRANSFORM_WAIT_SECONDS      = 0.1;
 static const double c_BOUNCE_CONST                = 1.8;
 
-//Random number generator
-=======
 // Random number generator
->>>>>>> b9e222be
 random_numbers::RandomNumberGenerator* rng;
 
 // Create controllers
@@ -166,20 +162,12 @@
 std_msgs::String msg;
 
 // state machine states
-<<<<<<< HEAD
-#define STATE_MACHINE_TRANSFORM	0
-#define STATE_MACHINE_ROTATE	1
-#define STATE_MACHINE_BACKUP	2
-#define STATE_MACHINE_DIFFERENTIAL_DRIVE	3
-#define STATE_MACHINE_PICKUP    4
-#define STATE_MACHINE_DROPOFF   5
-=======
-#define STATE_MACHINE_TRANSFORM 0
-#define STATE_MACHINE_ROTATE 1
+#define STATE_MACHINE_TRANSFORM	 0
+#define STATE_MACHINE_ROTATE	 1
 #define STATE_MACHINE_SKID_STEER 2
-#define STATE_MACHINE_PICKUP 3
-#define STATE_MACHINE_DROPOFF 4
->>>>>>> b9e222be
+#define STATE_MACHINE_PICKUP     3
+#define STATE_MACHINE_DROPOFF    4
+#define STATE_MACHINE_BACKUP	 5
 
 int stateMachineState = STATE_MACHINE_TRANSFORM;
 
@@ -323,29 +311,6 @@
     float rotateOnlyAngleTolerance = 0.4;
     int returnToSearchDelay = 5;
 
-<<<<<<< HEAD
-    mapAverage(); //calls the averaging function, also responsible for transform from Map frame to odom frame.
-
-   stringstream ss;
-   ss << "map center " << centerLocationMap.x << " : " << centerLocationMap.y << " centerLocation " << centerLocation.x << " : " << centerLocation.y << " currentLlocation " << currentLocation.x << " : " << currentLocation.y << " currentLocationAverage " << currentLocationAverage.x << " : " << currentLocationAverage.y << " curMap " << currentLocationMap.x << " : " << currentLocationMap.y;
-   msg.data = ss.str();
-   infoLogPublisher.publish(msg);
-
-
-    if (currentMode == 2 || currentMode == 3) { //Robot is in automode
-        stringstream ss;
-        ss << "map center " << centerLocationMap.x << " : " << centerLocationMap.y << " centerLocation " << centerLocation.x << " : " << centerLocation.y << " currentLlocation " << currentLocation.x << " : " << currentLocation.y << " currentLocationAverage " << currentLocationAverage.x << " : " << currentLocationAverage.y << "curMap " << currentLocationMap.x << " : " << currentLocationMap.y;
-        msg.data = ss.str();
-        infoLogPublisher.publish(msg);
-
-        timerTimeElapsed = time(0) - timerStartTime; //time since timerStartTime was set to current time
-
-        if (!init) //initiliation code goes here. (code that runs only once at start of auto mode but wont work in main goes here)
-        {
-            if (timerTimeElapsed > 60) {
-                centerLocationMap.x = currentLocationAverage.x; // set the location of the center circle location in the map frame
-                centerLocationMap.y = currentLocationAverage.y; // based upon our current average location on the map.
-=======
     // calls the averaging function, also responsible for
     // transform from Map frame to odom frame.
     mapAverage();
@@ -365,7 +330,6 @@
                 // frame based upon our current average location on the map.
                 centerLocationMap.x = currentLocationAverage.x;
                 centerLocationMap.y = currentLocationAverage.y;
->>>>>>> b9e222be
                 centerLocationMap.theta = currentLocationAverage.theta;
 
                 // initialization has run
@@ -585,8 +549,8 @@
             stateMachineMsg.data = "DROPOFF";
             break;
         }
-<<<<<<< HEAD
-		case STATE_MACHINE_BACKUP: {
+
+        case STATE_MACHINE_BACKUP: {
 			if(backupCount > 0){
 				backupCount--;
 			}
@@ -602,20 +566,9 @@
         default: {
             break;
         }
-        }
+        } /* end of switch() */
     }
     else { // mode is NOT auto
-=======
-
-        default: {
-            break;
-        }
->>>>>>> b9e222be
-
-        } /* end of switch() */
-    }
-    // mode is NOT auto
-    else {
         // publish current state for the operator to see
         stateMachineMsg.data = "WAITING";
     }
