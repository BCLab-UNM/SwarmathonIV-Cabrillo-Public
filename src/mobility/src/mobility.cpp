#include <ros/ros.h>

// ROS libraries
#include <angles/angles.h>
#include <random_numbers/random_numbers.h>
#include <tf/transform_datatypes.h>
#include <tf/transform_listener.h>

// ROS messages
#include <std_msgs/Float32.h>
#include <std_msgs/Int16.h>
#include <std_msgs/UInt8.h>
#include <std_msgs/String.h>
#include <sensor_msgs/Joy.h>
#include <sensor_msgs/Range.h>
#include <geometry_msgs/Pose2D.h>
#include <geometry_msgs/Twist.h>
#include <nav_msgs/Odometry.h>
#include <apriltags_ros/AprilTagDetectionArray.h>

// Include Controllers
#include "PickUpController.h"
#include "DropOffController.h"
#include "SearchController.h"

// To handle shutdown signals so the node quits
// properly in response to "rosnode kill"
#include <ros/ros.h>
#include <signal.h>

#include "Logger.h"

using namespace std;

/* Drive Parameters. ATTENTION: pay attention to the case of these variable names.
 *
 * These parameters control the driving behavior. They are factored out here for convenience.
 *
 * c_GOAL_THRESHOLD_DISTANCE (meters)
 *    The distance inside of which we're considered to be at our goal.
 *
 * c_TRANSLATE_THRESHOLD_ANGLE (radians)
 *    If the angle between us and the goal is bigger than this the rover goes
 *    into ROTATE to fix the heading.
 *
 * c_ROTATE_THRESHOLD_ANGLE (radians)
 *    The allowable difference between the target angle and theheading. When the
 *    angle is smaller than this the rover goes into TRANSLATE.
 *
 * c_WANDER_RANDOM_ANGLE (radians)
 *    When wandering pick a new heading that's on average this many radians from the current heading.
 *
 * c_WANDER_RANDOM_DISTANCE (meters)
 *    When wandering pick a new goal that's this many meters along the random heading.
 *
 * c_ROTATIONAL_SPEED_MAX
 *    The maximum allowable turning speed.
 *
 * c_ROTAIONAL_SPEED_MIN
 *    The minimum allowable speed while rotating.
 *
 * c_ROTATIONAL_SLOPE
 *    The rotational speed will be:
 *    	speed = max(c_ROTATIONAL_SPEED_MIN, min(c_ROTATIONAL_SPEED_MAX, Angle * c_ROTATIONAL_SLOPE))
 *
 * c_LINEAR SPEED_MAX
 *    The maximum allowable driving speed.
 *
 * c_LINEAR_SPEED_MIN
 *    The minimum allowable driving speed.
 *
 * c_SPEED_SLOPE
 *    The rover linear speed will be:
 *    	speed = max(c_LINEAR_SPEED_MIN, min(c_LINEAR_SPEED_MAX, Distance * c_SPEED_SLOPE))
 *
 *c_BOUNCE_CONST (radians)
 *		The angle the rover turns from the wall when not holding a target
 */
static const double c_GOAL_THRESHOLD_DISTANCE     = 0.1;
static const double c_TRANSLATE_THRESHOLD_ANGLE   = M_PI / 4.0;
static const double c_ROTATE_THRESHOLD_ANGLE      = 0.2;
static const double c_WANDER_RANDOM_ANGLE         = 0.25;
static const double c_WANDER_RANDOM_DISTANCE      = 2.0;
static const double c_ROTATIONAL_SPEED_MAX        = 0.8;
static const double c_ROTATIONAL_SPEED_MIN        = 0.1;
static const double c_ROTATIONAL_SLOPE            = M_PI_4;
static const double c_LINEAR_SPEED_MAX            = 1.0;
static const double c_LINEAR_SPEED_MIN            = 0.2;
static const double c_SPEED_SLOPE                 = 0.5;
static const double c_ROTATE_GIVEUP_SECONDS       = 4.0;
static const double c_TRANSFORM_WAIT_SECONDS      = 0.1;
static const double c_BOUNCE_CONST                = 1.8;

// Random number generator
random_numbers::RandomNumberGenerator* rng;

// Create controllers
PickUpController pickUpController;
DropOffController dropOffController;
SearchController searchController;

// Mobility Logic Functions
void sendDriveCommand(double linearVel, double angularVel);
void openFingers(); // Open fingers to 90 degrees
void closeFingers();// Close fingers to 0 degrees
void raiseWrist();  // Return wrist back to 0 degrees
void lowerWrist();  // Lower wrist to 50 degrees
void mapAverage();  // constantly averages last 100 positions from map

// Numeric Variables for rover positioning
geometry_msgs::Pose2D currentLocation; // odom frame
geometry_msgs::Pose2D currentLocationMap; // GPS frame
geometry_msgs::Pose2D currentLocationAverage; // GPS frame
geometry_msgs::Pose2D goalLocation;
geometry_msgs::Pose2D foodLocation; //Where cube was last picked up


geometry_msgs::Pose2D centerLocation;
geometry_msgs::Pose2D centerLocationMap;
geometry_msgs::Pose2D centerLocationOdom;

int currentMode = 0;
float mobilityLoopTimeStep = 0.1; // time between the mobility loop calls
float status_publish_interval = 1;
float killSwitchTimeout = 10;
bool targetDetected = false;
bool targetCollected = false;
int backupCount = 0;
int circleCount = 0;
int giveupCount = 0;

//set true when the goal is less than 3 meters
//set false when the goal is more than 3 meters
bool useOdom = false;

// Set true when the target block is less than targetDist so we continue
// attempting to pick it up rather than switching to another block in view.
bool lockTarget = false;

// Failsafe state. No legitimate behavior state. If in this state for too long
// return to searching as default behavior.
bool timeOut = false;

// Set to true when the center ultrasound reads less than 0.14m. Usually means
// a picked up cube is in the way.
bool blockBlock = false;

// central collection point has been seen (aka the nest)
bool centerSeen = false;

// Set true when we are insie the center circle and we need to drop the block,
// back out, and reset the boolean cascade.
bool reachedCollectionPoint = false;

// used for calling code once but not in main
bool init = false;

// used to remember place in mapAverage array
int mapCount = 0;

// How many points to use in calculating the map average position
const unsigned int mapHistorySize = 500;

// An array in which to store map positions
geometry_msgs::Pose2D mapLocation[mapHistorySize];

bool avoidingObstacle = false;

float searchVelocity = 0.2; // meters/second

std_msgs::String msg;

// state machine states
#define STATE_MACHINE_TRANSFORM	 0
#define STATE_MACHINE_ROTATE	 1
#define STATE_MACHINE_SKID_STEER 2
#define STATE_MACHINE_PICKUP     3
#define STATE_MACHINE_DROPOFF    4
#define STATE_MACHINE_BACKUP	 5
#define STATE_MACHINE_CIRCLE	 6

int stateMachineState = STATE_MACHINE_TRANSFORM;

geometry_msgs::Twist velocity;
char host[128];
string publishedName;
char prev_state_machine[128];

// Publishers
ros::Publisher status_publisher;
ros::Publisher fingerAnglePublish;
ros::Publisher wristAnglePublish;
ros::Publisher driveControlPublish;

// Subscribers
ros::Subscriber joySubscriber;
ros::Subscriber modeSubscriber;
ros::Subscriber targetSubscriber;
ros::Subscriber obstacleSubscriber;
ros::Subscriber odometrySubscriber;
ros::Subscriber mapSubscriber;

// Timers
ros::Timer stateMachineTimer;
ros::Timer publish_status_timer;
ros::Timer targetDetectedTimer;

// records time for delays in sequanced actions, 1 second resolution.
time_t timerStartTime;

// An initial delay to allow the rover to gather enough position data to 
// average its location.
unsigned int startDelayInSeconds = 1;
float timerTimeElapsed = 0;

//Transforms
tf::TransformListener *tfListener;

// OS Signal Handler
void sigintEventHandler(int signal);

//Callback handlers
void joyCmdHandler(const sensor_msgs::Joy::ConstPtr& message);
void modeHandler(const std_msgs::UInt8::ConstPtr& message);
void targetHandler(const apriltags_ros::AprilTagDetectionArray::ConstPtr& tagInfo);
void obstacleHandler(const std_msgs::UInt8::ConstPtr& message);
void odometryHandler(const nav_msgs::Odometry::ConstPtr& message);
void mapHandler(const nav_msgs::Odometry::ConstPtr& message);
void mobilityStateMachine(const ros::TimerEvent&);
void publishStatusTimerEventHandler(const ros::TimerEvent& event);
void targetDetectedReset(const ros::TimerEvent& event);
//function to set goal location and set odom bool
//and overloaded funciton for x, y and theta components
//void setGoalLocation(geometry_msgs::Pose2D location);
//void setGoalLocation(float, float, float);
//Odom based
void setRelativeGoal(double, double);
//GPS based
void setAbsoluteGoal(double, double);
//function to return the currentLocation distinguishing between gps and odom
geometry_msgs::Pose2D& getCurrentLocation();

int main(int argc, char **argv) {

    gethostname(host, sizeof (host));
    string hostname(host);

    backupCount = 0;
    circleCount = 0;
    giveupCount = 0;

    foodLocation.x = 0;
    foodLocation.y = 0;

    // instantiate random number generator
    rng = new random_numbers::RandomNumberGenerator();
    //set initial random heading

    //select initial search position 50 cm from center (0,0)
    //double distanceR = sqrt(pow(0.5 * cos(goalLocation.theta+M_PI), 2) + pow(0.5 * sin(goalLocation.theta+M_PI), 2));
    setRelativeGoal(.5, rng->uniformReal(0, 2 * M_PI));
    //setRelativeGoal(0.5 * cos(goalLocation.theta+M_PI), 0.5 * sin(goalLocation.theta+M_PI), rng->uniformReal(0, 2 * M_PI));
    //setGoalLocation(0.5 * cos(goalLocation.theta+M_PI), 0.5 * sin(goalLocation.theta+M_PI), rng->uniformReal(0, 2 * M_PI));
    centerLocation.x = 0;
    centerLocation.y = 0;
    centerLocationOdom.x = 0;
    centerLocationOdom.y = 0;

    for (int i = 0; i < 100; i++) {
        mapLocation[i].x = 0;
        mapLocation[i].y = 0;
        mapLocation[i].theta = 0;
    }

    if (argc >= 2) {
        publishedName = argv[1];
        cout << "Welcome to the world of tomorrow " << publishedName
             << "!  Mobility turnDirectionule started." << endl;
    } else {
        publishedName = hostname;
        cout << "No Name Selected. Default is: " << publishedName << endl;
    }

    // NoSignalHandler so we can catch SIGINT ourselves and shutdown the node
    ros::init(argc, argv, (publishedName + "_MOBILITY"), ros::init_options::NoSigintHandler);
    ros::NodeHandle mNH;

    // Register the SIGINT event handler so the node can shutdown properly
    signal(SIGINT, sigintEventHandler);

    joySubscriber = mNH.subscribe((publishedName + "/joystick"), 10, joyCmdHandler);
    modeSubscriber = mNH.subscribe((publishedName + "/mode"), 1, modeHandler);
    targetSubscriber = mNH.subscribe((publishedName + "/targets"), 10, targetHandler);
    obstacleSubscriber = mNH.subscribe((publishedName + "/obstacle"), 10, obstacleHandler);
    odometrySubscriber = mNH.subscribe((publishedName + "/odom/filtered"), 10, odometryHandler);
    mapSubscriber = mNH.subscribe((publishedName + "/odom/ekf"), 10, mapHandler);

    status_publisher = mNH.advertise<std_msgs::String>((publishedName + "/status"), 1, true);
    fingerAnglePublish = mNH.advertise<std_msgs::Float32>((publishedName + "/fingerAngle/cmd"), 1, true);
    wristAnglePublish = mNH.advertise<std_msgs::Float32>((publishedName + "/wristAngle/cmd"), 1, true);
    driveControlPublish = mNH.advertise<geometry_msgs::Twist>((publishedName + "/driveControl"), 10);

    publish_status_timer = mNH.createTimer(ros::Duration(status_publish_interval), publishStatusTimerEventHandler);
    stateMachineTimer = mNH.createTimer(ros::Duration(mobilityLoopTimeStep), mobilityStateMachine);
    targetDetectedTimer = mNH.createTimer(ros::Duration(0), targetDetectedReset, true);

    tfListener = new tf::TransformListener();

    Logger::init(publishedName);
    Logger::log("Log Started");
    Logger::log("Rover start delay set to %d seconds", startDelayInSeconds);

    timerStartTime = time(0);

    ros::spin();

    return EXIT_SUCCESS;
}

// This is the top-most logic control block organised as a state machine.
// This function calls the dropOff, pickUp, and search controllers.
// This block passes the goal location to the proportional-integral-derivative
// controllers in the abridge package.
void mobilityStateMachine(const ros::TimerEvent&) {

    float rotateOnlyAngleTolerance = 0.4;
    int returnToSearchDelay = 5;

    // Initial computation of key qantities. These may need to be redone if the goal location changes.
    geometry_msgs::Pose2D &currentLocationTemp = getCurrentLocation();
    float distance_to_goal = hypot(goalLocation.x - currentLocationTemp.x, goalLocation.y - currentLocationTemp.y);
    float angle_to_goal = angles::shortest_angular_distance(currentLocationTemp.theta, atan2(goalLocation.y - currentLocationTemp.y, goalLocation.x - currentLocationTemp.x));
    float desired_heading = angles::shortest_angular_distance(currentLocationTemp.theta, goalLocation.theta);

    // calls the averaging function, also responsible for
    // transform from Map frame to odom frame.
    mapAverage();

    // Robot is in automode
    if (currentMode == 2 || currentMode == 3) {


        // time since timerStartTime was set to current time
        timerTimeElapsed = time(0) - timerStartTime;

        // init code goes here. (code that runs only once at start of
        // auto mode but wont work in main goes here)
        if (!init) {
            if (timerTimeElapsed > startDelayInSeconds) {
                // Set the location of the center circle location in the map
                // frame based upon our current average location on the map.
                centerLocationMap.x = currentLocationAverage.x;
                centerLocationMap.y = currentLocationAverage.y;
                centerLocationMap.theta = currentLocationAverage.theta;

                // initialization has run
                init = true;
            } else {
                return;
            }

        }

        // If no collected or detected blocks set fingers
        // to open wide and raised position.
        if (!targetCollected && !targetDetected) {
            // set gripper
            std_msgs::Float32 angle;

            // open fingers
            angle.data = M_PI_2;

            fingerAnglePublish.publish(angle);
            angle.data = 0;

            // raise wrist
            wristAnglePublish.publish(angle);
        }

        // Select rotation or translation based on required adjustment
        switch(stateMachineState) {

        // If no adjustment needed, select new goal
        case STATE_MACHINE_TRANSFORM: {
        	Logger::chat("TRANSFORMING");

            //Should I circle?
            if(circleCount > 0 && !targetCollected){
            	stateMachineState = STATE_MACHINE_CIRCLE;
            	break;
            }

            // If returning with a target
            else if (targetCollected && !avoidingObstacle) {
            	circleCount = 0;
                // calculate the euclidean distance between
                // centerLocation and currentLocation
            	//currentLocationTemp = getCurrentLocation();
            	//################################
                dropOffController.setCenterDist(hypot(centerLocation.x - currentLocationMap.x, centerLocation.y - currentLocationMap.y));
                dropOffController.setDataLocations(centerLocationMap, currentLocationMap, timerTimeElapsed);

                DropOffResult result = dropOffController.getState();

                if (result.timer) {
                    timerStartTime = time(0);
                    reachedCollectionPoint = true;
                }

                std_msgs::Float32 angle;

                if (result.fingerAngle != -1) {
                    angle.data = result.fingerAngle;
                    fingerAnglePublish.publish(angle);
                }

                if (result.wristAngle != -1) {
                    angle.data = result.wristAngle;
                    wristAnglePublish.publish(angle);
                }

                if (result.reset) {
                    timerStartTime = time(0);
                    targetCollected = false;
                    targetDetected = false;
                    lockTarget = false;
                    sendDriveCommand(0.0,0);

                    // move back to transform step
                    stateMachineState = STATE_MACHINE_TRANSFORM;
                    reachedCollectionPoint = false;;
                    centerLocationOdom = getCurrentLocation();

                    dropOffController.reset();
                } else if (result.goalDriving && timerTimeElapsed >= 5 ) {
//#################################
                	geometry_msgs::Pose2D theGoal = result.centerGoal;
                	setAbsoluteGoal(theGoal.x, theGoal.y);
                    //setGoalLocation(result.centerGoal);
                    stateMachineState = STATE_MACHINE_ROTATE;
                    timerStartTime = time(0);
                }
                // we are in precision/timed driving
                else {
                	//returning to the center: absolute
                	setAbsoluteGoal(currentLocationTemp.x, currentLocationTemp.y);
                    //setGoalLocation(getCurrentLocation());
                    sendDriveCommand(result.cmdVel,result.angleError);
                    stateMachineState = STATE_MACHINE_TRANSFORM;

                    break;
                }
            }

            //If angle between current and goal is significant
            //if error in heading is greater than 0.4 radians
            else if (fabs(desired_heading) > rotateOnlyAngleTolerance) {
                stateMachineState = STATE_MACHINE_ROTATE;
            }
            //If goal has not yet been reached drive and maintane heading
            else if (fabs(angle_to_goal) < M_PI_2) {
                stateMachineState = STATE_MACHINE_SKID_STEER;
            }

            //Otherwise, drop off target and select new random uniform heading
            //If no targets have been detected, assign a new goal
            else if (!targetDetected && timerTimeElapsed > returnToSearchDelay) {
            	// FIXME: From Mike: Take this out of Kiley's branch to separate the food return
            	// behavior from the navigation updates. This code should be put back in when
            	// this feature is tested.
            	//if (foodLocation.x != 0.0 && foodLocation.y != 0.0){
            	//
            	//	setGoalLocation(foodLocation);
            	//	foodLocation.x = 0.0;
            	//	foodLocation.y = 0.0;
            	//}
            	//else {
<<<<<<< HEAD

                	if(!targetCollected)
                		circleCount = 55;
                	geometry_msgs::Pose2D theGoal = searchController.search();
                	setRelativeGoal(theGoal.x, theGoal.y, theGoal.theta);

=======
            	//geometry_msgs::Pose2D theGoal = searchController.search();
            	//double distanceR = sqrt(pow(theGoal.x, 2) + pow(theGoal.y, 2));
            	setRelativeGoal(2, rng->gaussian(0, 0.25));
            	//setGoalLocation(searchController.search(currentLocation));
>>>>>>> 85968b9a
            	//}
            }

            // Re-compute key quantities. The goal location may change inside the transform state.
            currentLocationTemp = getCurrentLocation();
            distance_to_goal = hypot(goalLocation.x - currentLocationTemp.x, goalLocation.y - currentLocationTemp.y);
            angle_to_goal = angles::shortest_angular_distance(currentLocationTemp.theta, atan2(goalLocation.y - currentLocationTemp.y, goalLocation.x - currentLocationTemp.x));
            desired_heading = angles::shortest_angular_distance(currentLocationTemp.theta, goalLocation.theta);

            //Purposefully fall through to next case without breaking
        }

        // Calculate angle between currentLocation.theta and goalLocation.theta
        // Rotate left or right depending on sign of angle
        // Stay in this state until angle is minimized
        case STATE_MACHINE_ROTATE: {
            Logger::chat("ROTATING");

            // If angle > 0.4 radians rotate but dont drive forward.
            if (fabs(desired_heading) > rotateOnlyAngleTolerance) {
                // rotate but dont drive  0.05 is to prevent turning in reverse
                sendDriveCommand(0.05, desired_heading);
                break;
            } else {
                // move to differential drive step
                stateMachineState = STATE_MACHINE_SKID_STEER;
                //fall through on purpose.
            }
        }

        // Calculate angle between currentLocation.x/y and goalLocation.x/y
        // Drive forward
        // Stay in this state until angle is at least PI/2
        case STATE_MACHINE_SKID_STEER: {
        	Logger::chat("SKID_STEER");

            // goal not yet reached drive while maintaining proper heading.
            if (fabs(angle_to_goal) < M_PI_2) {
                // drive and turn simultaniously
                sendDriveCommand(searchVelocity, desired_heading/2);
            }
            // goal is reached but desired heading is still wrong turn only
            else if (fabs(desired_heading) > 0.1) {
                 // rotate but dont drive
                sendDriveCommand(0.0, desired_heading);
            }
            else {
                // stop
                sendDriveCommand(0.0, 0.0);
                avoidingObstacle = false;

                // move back to transform step
                stateMachineState = STATE_MACHINE_TRANSFORM;
            }

            break;
        }

        case STATE_MACHINE_PICKUP: {
        	Logger::chat("PICKUP");

            PickUpResult result;

            // we see a block and have not picked one up yet
            if (targetDetected && !targetCollected) {
                result = pickUpController.pickUpSelectedTarget(blockBlock);
                sendDriveCommand(result.cmdVel,result.angleError);
                std_msgs::Float32 angle;

                if (result.fingerAngle != -1) {
                    angle.data = result.fingerAngle;
                    fingerAnglePublish.publish(angle);
                }

                if (result.wristAngle != -1) {
                    angle.data = result.wristAngle;

                    // raise wrist
                    wristAnglePublish.publish(angle);
                }

                if (result.giveUp) {
                    targetDetected = false;
                    stateMachineState = STATE_MACHINE_TRANSFORM;
                    sendDriveCommand(0,0);
                    pickUpController.reset();
                }

                if (result.pickedUp) {
                    pickUpController.reset();
                    currentLocationTemp = getCurrentLocation();
                    // assume target has been picked up by gripper
                    targetCollected = true;
                    result.pickedUp = false;
                    // store coordinates of last pickup for return
                    foodLocation.x = currentLocationTemp.x;
                    foodLocation.y = currentLocationTemp.y;

                    stateMachineState = STATE_MACHINE_ROTATE;


                    // set center as goal position: absolute ?????? should this be changed to map?
<<<<<<< HEAD
                    setAbsoluteGoal(0, centerLocationOdom.y, atan2(centerLocationOdom.y - currentLocationMap.y, centerLocationOdom.x - currentLocationMap.x));

=======
                    setAbsoluteGoal(0, centerLocationOdom.y);
                    //setAbsoluteGoal(0, centerLocationOdom.y, atan2(centerLocationOdom.y - currentLocationMap.y, centerLocationOdom.x - currentLocationMap.x));
>>>>>>> 85968b9a
                    // lower wrist to avoid ultrasound sensors
                    std_msgs::Float32 angle;
                    angle.data = 0.8;
                    wristAnglePublish.publish(angle);
                    sendDriveCommand(0.0,0);

                    return;
                }
            } else {
                stateMachineState = STATE_MACHINE_TRANSFORM;
            }

            break;
        }

        case STATE_MACHINE_DROPOFF: {
            Logger::chat("DROPOFF");
            break;
        }

        case STATE_MACHINE_BACKUP: {
        	Logger::chat("BACKING UP");
			if(backupCount > 0){
				backupCount--;
			}
			else {
				stateMachineState = STATE_MACHINE_TRANSFORM;
			}

			// FIXME: Need to replace setVelocity(), how???
			// setVelocity(-0.3, 0.0);
			sendDriveCommand(-0.3, 0.0);

			break;
		}

        case STATE_MACHINE_CIRCLE: {
        	Logger::chat("CIRCLING");
        	circleCount--;
        	if (circleCount <= 0) {
        		stateMachineState = STATE_MACHINE_TRANSFORM;
        	}
        	sendDriveCommand(0.4, 0.6);

        	break;
        }
        default: {
            break;
        }
        } /* end of switch() */
    }
    else { // mode is NOT auto
        // publish current state for the operator to see
    	Logger::chat("WAITING");
    }
}

void sendDriveCommand(double linearVel, double angularError)
{
    velocity.linear.x = linearVel,
    velocity.angular.z = angularError;

    // publish the drive commands
    driveControlPublish.publish(velocity);
}

/*************************
 * ROS CALLBACK HANDLERS *
 *************************/

//Odometry related goal
void setRelativeGoal(double r, double theta) {
	useOdom = true;
	goalLocation.x = currentLocation.x + r*sin(theta);
	goalLocation.y = currentLocation.y + r*cos(theta);
	goalLocation.theta = currentLocation.theta + theta; //should this be a minus sign
	//goalLocation.x = currentLocation.x + x;
	//goalLocation.y = currentLocation.y + y;
	//goalLocation.theta = currentLocation.theta + theta;
}

//GPS related goal
void setAbsoluteGoal(double x, double y){
	useOdom = false;
	goalLocation.x = x;
	goalLocation.y =y;
	goalLocation.theta = angles::shortest_angular_distance(currentLocationMap.theta, atan2(goalLocation.y - currentLocationMap.y, goalLocation.x - currentLocationMap.x));
	//absolute value??????
}


void targetHandler(const apriltags_ros::AprilTagDetectionArray::ConstPtr& message) {

    // If in manual mode do not try to automatically pick up the target
    if (currentMode == 1 || currentMode == 0) return;

    //If a target is collected treat other blocks as obstacles
    if (targetCollected && message->detections.size() > 0 && !reachedCollectionPoint) {
    	Logger::chat("poop");

    	for(int i = 0; i < message->detections.size(); i++) {
    		geometry_msgs::PoseStamped cenPose = message->detections[i].pose;
    		if (cenPose.pose.position.z > .16 && message->detections[i].id != 256) {
    			if (cenPose.pose.position.x > 0) {
    				Logger::chat("pos");
    				setRelativeGoal(.75, c_BOUNCE_CONST);
    				//setGoalLocation(goalLocation.x, goalLocation.y, currentLocation.theta - c_BOUNCE_CONST);
    			} else {
    				Logger::chat("neg");
    				setRelativeGoal(.75, c_BOUNCE_CONST);
    				//setGoalLocation(goalLocation.x, goalLocation.y, currentLocation.theta + c_BOUNCE_CONST);
    			}
    			// switch to transform(rotate?) state to trigger collision avoidance
    			stateMachineState = STATE_MACHINE_TRANSFORM;
    			avoidingObstacle = true;
    			return;
    		}

    	}

        //setGoalLocation(currentLocation.x, currentLocation.y, currentLocation.theta + c_BOUNCE_CONST);

    }

    // if a target is detected and we are looking for center tags
    if (message->detections.size() > 0 && !reachedCollectionPoint) {
        float cameraOffsetCorrection = 0.020; //meters;

        centerSeen = false;
        double count = 0;
        double countRight = 0;
        double countLeft = 0;

        // this loop is to get the number of center tags
        for (int i = 0; i < message->detections.size(); i++) {
            if (message->detections[i].id == 256) {
                geometry_msgs::PoseStamped cenPose = message->detections[i].pose;

                // checks if tag is on the right or left side of the image
                if (cenPose.pose.position.x + cameraOffsetCorrection > 0) {
                    countRight++;

                } else {
                    countLeft++;
                }

                centerSeen = true;
                count++;
            }
        }

        if (centerSeen && targetCollected) {
            stateMachineState = STATE_MACHINE_TRANSFORM;
<<<<<<< HEAD

            circleCount = 0;
            setRelativeGoal(0.0,0.0,0.0);//????????????????????????????????????????????

=======
            //setRelativeGoal()
            //setRelativeGoal(0.0,0.0,0.0);//????????????????????????????????????????????
            //setGoalLocation(getCurrentLocation());
>>>>>>> 85968b9a
        }

        dropOffController.setDataTargets(count,countLeft,countRight);

        // if we see the center and we dont have a target collected
        if (centerSeen && !targetCollected) {

            float centeringTurn = 0.15; //radians
            stateMachineState = STATE_MACHINE_TRANSFORM;
            circleCount = 0;

            // FIXME: This is broken, right is not defined here...
            //
            // this code keeps the robot from driving over
            // the center when searching for blocks
            if (right) {
                // turn away from the center to the left if just driving
                // around/searching.
            	setRelativeGoal(0, centeringTurn);
            	//setGoalLocation(goalLocation.x, goalLocation.y, goalLocation.theta + centeringTurn);
                //goalLocation.theta += centeringTurn;
            } else {
                // turn away from the center to the right if just driving
                // around/searching.
            	setRelativeGoal(0, -centeringTurn);
            	//setGoalLocation(goalLocation.x, goalLocation.y, goalLocation.theta - centeringTurn);
                //goalLocation.theta -= centeringTurn;
            }

            // continues an interrupted search
            geometry_msgs::Pose2D theGoal = searchController.continueInterruptedSearch(goalLocation);

            //setGoalLocation(searchController.continueInterruptedSearch(getCurrentLocation(), goalLocation));

            targetDetected = false;
            pickUpController.reset();

            return;
        }
    }
    // end found target and looking for center tags

    // found a target april tag and looking for april cubes;
    // with safety timer at greater than 5 seconds.
    PickUpResult result;

    if (message->detections.size() > 0 && !targetCollected && timerTimeElapsed > 5) {
        targetDetected = true;

        // pickup state so target handler can take over driving.
        stateMachineState = STATE_MACHINE_PICKUP;
        result = pickUpController.selectTarget(message);

        std_msgs::Float32 angle;

        if (result.fingerAngle != -1) {
            angle.data = result.fingerAngle;
            fingerAnglePublish.publish(angle);
        }

        if (result.wristAngle != -1) {
            angle.data = result.wristAngle;
            wristAnglePublish.publish(angle);
        }
    }
}

void modeHandler(const std_msgs::UInt8::ConstPtr& message) {
    currentMode = message->data;
    sendDriveCommand(0.0, 0.0);
}

void obstacleHandler(const std_msgs::UInt8::ConstPtr& message) {
    if ((!targetDetected || targetCollected) && (message->data > 0)) {
        // obstacle on right side
        if (message->data == 1) {
            // select new heading 0.2 radians to the left

        	// FIXME:
        	// the line below is redundant:

        	//setGoalLocation(goalLocation.x, goalLocation.y, currentLocation.theta + 0.6);

            // select new heading. If carrying a block, turn c_BOUNCE_CONST (currently 1.8rad) to the LEFT; otherwise 0.6rad to the LEFT
            if (targetCollected == true) {
            	setRelativeGoal(0, c_BOUNCE_CONST);
            	//setGoalLocation(currentLocation.x, currentLocation.y, currentLocation.theta + c_BOUNCE_CONST);
            }
<<<<<<< HEAD
            else if (targetCollected == false) {
            	setRelativeGoal(0, 0, 0.6);
=======
            else if (targetCollected == false){
            	setRelativeGoal(0, 0.6);
>>>>>>> 85968b9a
        		//setGoalLocation(currentLocation.x, currentLocation.y, currentLocation.theta + 0.6);
            }
        }

        // obstacle in front or on left side
        else if (message->data == 2) {

            // select new heading 0.2 radians to the right
        	// FIXME:
        	// the line below is redundant:
        	//setRelativeGoal(goalLocation.x, goalLocation.y, currentLocation.theta + 0.6);

            // select new heading 0.6 radians to the RIGHT.
            if (targetCollected == true) {
            	setRelativeGoal(0, -c_BOUNCE_CONST);
            	//setRelativeGoal(currentLocation.x, currentLocation.y, currentLocation.theta - c_BOUNCE_CONST);
            }
            else if (targetCollected == false){
            	setRelativeGoal(0, -0.6);
        		//setRelativeGoal(currentLocation.x, currentLocation.y, currentLocation.theta - 0.6);
            }
        }

        // continues an interrupted search
        //geometry_msgs::Pose2D theGoal = searchController.continueInterruptedSearch(goalLocation);
        //setRelativeGoal(theGoal.x, theGoal.y, theGoal.theta);
       // setGoalLocation(searchController.continueInterruptedSearch(currentLocation, goalLocation));

        // switch to transform state to trigger collision avoidance
        stateMachineState = STATE_MACHINE_ROTATE;
        circleCount = 0;

        avoidingObstacle = true;
    }

    // the front ultrasond is blocked very closely. 0.14m currently
    if (message->data == 4) {
        blockBlock = true;
    } else {
        blockBlock = false;
    }
}

geometry_msgs::Pose2D& getCurrentLocation() {
	if(useOdom)return currentLocation;
	return currentLocationMap;
}

void odometryHandler(const nav_msgs::Odometry::ConstPtr& message) {

    //Get (x,y) location directly from pose

    currentLocation.x = message->pose.pose.position.x;
    currentLocation.y = message->pose.pose.position.y;

    //Get theta rotation by converting quaternion orientation to pitch/roll/yaw
    tf::Quaternion q(message->pose.pose.orientation.x, message->pose.pose.orientation.y, message->pose.pose.orientation.z, message->pose.pose.orientation.w);
    tf::Matrix3x3 m(q);
    double roll, pitch, yaw;
    m.getRPY(roll, pitch, yaw);
    currentLocation.theta = yaw;
}

void mapHandler(const nav_msgs::Odometry::ConstPtr& message) {

	//Get (x,y) location directly from pose
    currentLocationMap.x = message->pose.pose.position.x;
    currentLocationMap.y = message->pose.pose.position.y;

    //Get theta rotation by converting quaternion orientation to pitch/roll/yaw
    tf::Quaternion q(message->pose.pose.orientation.x, message->pose.pose.orientation.y, message->pose.pose.orientation.z, message->pose.pose.orientation.w);
    tf::Matrix3x3 m(q);
    double roll, pitch, yaw;
    m.getRPY(roll, pitch, yaw);
    currentLocationMap.theta = yaw;
}

void joyCmdHandler(const sensor_msgs::Joy::ConstPtr& message) {
    if (currentMode == 0 || currentMode == 1) {
        sendDriveCommand(abs(message->axes[4]) >= 0.1 ? message->axes[4] : 0, abs(message->axes[3]) >= 0.1 ? message->axes[3] : 0);
    }
}


void publishStatusTimerEventHandler(const ros::TimerEvent&) {
    std_msgs::String msg;
    msg.data = "online";
    status_publisher.publish(msg);
}


void targetDetectedReset(const ros::TimerEvent& event) {
    targetDetected = false;

    std_msgs::Float32 angle;
    angle.data = 0;

    // close fingers
    fingerAnglePublish.publish(angle);

    // raise wrist
    wristAnglePublish.publish(angle);
}

void sigintEventHandler(int sig) {
    // All the default sigint handler does is call shutdown()
    ros::shutdown();
}

/*
 * FIXME: This function is inefficient. It should use the filter technique
 * for making a running average so that it doesn't have to iterate through
 * this history list every call.
 *
 * Also: IMPORTANT the centerLocation variable is in the rover's odometry
 * frame. That's makes odometry navigation to the center possible but
 * we're switching to map navigation. The centerLocation variable should
 * be changed to be in the Map frame.
 *
 * One more thing: This function is called from mobilityStateMachine() which
 * is wasteful. The only time we need to put a new sample in the averager is
 * when there's a new GPS sample given to mapHandler(). This function
 * should be called from mapHandler()
 *
 */
void mapAverage() {
    // store currentLocation in the averaging array
    mapLocation[mapCount] = currentLocationMap;
    mapCount++;

    if (mapCount >= mapHistorySize) {
        mapCount = 0;
    }

    double x = 0;
    double y = 0;
    double theta = 0;

    // add up all the positions in the array
    for (int i = 0; i < mapHistorySize; i++) {
        x += mapLocation[i].x;
        y += mapLocation[i].y;
        theta += mapLocation[i].theta;
    }

    // find the average
    x = x/mapHistorySize;
    y = y/mapHistorySize;
    
    // Get theta rotation by converting quaternion orientation to pitch/roll/yaw
    theta = theta/100;
    currentLocationAverage.x = x;
    currentLocationAverage.y = y;
    currentLocationAverage.theta = theta;


    // only run below code if a centerLocation has been set by initilization
    if (init) {
        // map frame
        geometry_msgs::PoseStamped mapPose;

        // setup msg to represent the center location in map frame
        mapPose.header.stamp = ros::Time::now();

        mapPose.header.frame_id = publishedName + "/map";
        mapPose.pose.orientation = tf::createQuaternionMsgFromRollPitchYaw(0, 0, centerLocationMap.theta);
        mapPose.pose.position.x = centerLocationMap.x;
        mapPose.pose.position.y = centerLocationMap.y;
        geometry_msgs::PoseStamped odomPose;
        string x = "";

        try { //attempt to get the transform of the center point in map frame to odom frame.
            tfListener->waitForTransform(publishedName + "/map", publishedName + "/odom", ros::Time::now(), ros::Duration(1.0));
            tfListener->transformPose(publishedName + "/odom", mapPose, odomPose);
        }

        catch(tf::TransformException& ex) {
            ROS_INFO("Received an exception trying to transform a point from \"map\" to \"odom\": %s", ex.what());
            x = "Exception thrown " + (string)ex.what();
            std_msgs::String msg;
            stringstream ss;
            ss << "Exception in mapAverage() " + (string)ex.what();
            Logger::log(ss.str().c_str());
        }

        // Use the position and orientation provided by the ros transform.
        centerLocation.x = odomPose.pose.position.x; //set centerLocation in odom frame
        centerLocation.y = odomPose.pose.position.y;


    }
}
<|MERGE_RESOLUTION|>--- conflicted
+++ resolved
@@ -475,19 +475,14 @@
             	//	foodLocation.y = 0.0;
             	//}
             	//else {
-<<<<<<< HEAD
-
                 	if(!targetCollected)
                 		circleCount = 55;
-                	geometry_msgs::Pose2D theGoal = searchController.search();
-                	setRelativeGoal(theGoal.x, theGoal.y, theGoal.theta);
-
-=======
+
             	//geometry_msgs::Pose2D theGoal = searchController.search();
             	//double distanceR = sqrt(pow(theGoal.x, 2) + pow(theGoal.y, 2));
             	setRelativeGoal(2, rng->gaussian(0, 0.25));
             	//setGoalLocation(searchController.search(currentLocation));
->>>>>>> 85968b9a
+
             	//}
             }
 
@@ -588,15 +583,9 @@
 
                     stateMachineState = STATE_MACHINE_ROTATE;
 
-
-                    // set center as goal position: absolute ?????? should this be changed to map?
-<<<<<<< HEAD
-                    setAbsoluteGoal(0, centerLocationOdom.y, atan2(centerLocationOdom.y - currentLocationMap.y, centerLocationOdom.x - currentLocationMap.x));
-
-=======
                     setAbsoluteGoal(0, centerLocationOdom.y);
                     //setAbsoluteGoal(0, centerLocationOdom.y, atan2(centerLocationOdom.y - currentLocationMap.y, centerLocationOdom.x - currentLocationMap.x));
->>>>>>> 85968b9a
+
                     // lower wrist to avoid ultrasound sensors
                     std_msgs::Float32 angle;
                     angle.data = 0.8;
@@ -750,16 +739,7 @@
 
         if (centerSeen && targetCollected) {
             stateMachineState = STATE_MACHINE_TRANSFORM;
-<<<<<<< HEAD
-
             circleCount = 0;
-            setRelativeGoal(0.0,0.0,0.0);//????????????????????????????????????????????
-
-=======
-            //setRelativeGoal()
-            //setRelativeGoal(0.0,0.0,0.0);//????????????????????????????????????????????
-            //setGoalLocation(getCurrentLocation());
->>>>>>> 85968b9a
         }
 
         dropOffController.setDataTargets(count,countLeft,countRight);
@@ -848,13 +828,8 @@
             	setRelativeGoal(0, c_BOUNCE_CONST);
             	//setGoalLocation(currentLocation.x, currentLocation.y, currentLocation.theta + c_BOUNCE_CONST);
             }
-<<<<<<< HEAD
-            else if (targetCollected == false) {
-            	setRelativeGoal(0, 0, 0.6);
-=======
             else if (targetCollected == false){
             	setRelativeGoal(0, 0.6);
->>>>>>> 85968b9a
         		//setGoalLocation(currentLocation.x, currentLocation.y, currentLocation.theta + 0.6);
             }
         }
