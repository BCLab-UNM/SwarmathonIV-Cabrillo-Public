#include <ros/ros.h>

// ROS libraries
#include <angles/angles.h>
#include <random_numbers/random_numbers.h>
#include <tf/transform_datatypes.h>
#include <tf/transform_listener.h>

// ROS messages
#include <std_msgs/Float32.h>
#include <std_msgs/Int16.h>
#include <std_msgs/UInt8.h>
#include <std_msgs/String.h>
#include <sensor_msgs/Joy.h>
#include <sensor_msgs/Range.h>
#include <geometry_msgs/Pose2D.h>
#include <geometry_msgs/Twist.h>
#include <nav_msgs/Odometry.h>
#include <apriltags_ros/AprilTagDetectionArray.h>

// Include Controllers
#include "PickUpController.h"
#include "DropOffController.h"
#include "SearchController.h"

// To handle shutdown signals so the node quits
// properly in response to "rosnode kill"
#include <ros/ros.h>
#include <signal.h>

#include "Logger.h"

using namespace std;

/* Drive Parameters. ATTENTION: pay attention to the case of these variable names.
 *
 * These parameters control the driving behavior. They are factored out here for convenience.
 *
 * c_GOAL_THRESHOLD_DISTANCE (meters)
 *    The distance inside of which we're considered to be at our goal.
 *
 * c_TRANSLATE_THRESHOLD_ANGLE (radians)
 *    If the angle between us and the goal is bigger than this the rover goes
 *    into ROTATE to fix the heading.
 *
 * c_ROTATE_THRESHOLD_ANGLE (radians)
 *    The allowable difference between the target angle and theheading. When the
 *    angle is smaller than this the rover goes into TRANSLATE.
 *
 * c_WANDER_RANDOM_ANGLE (radians)
 *    When wandering pick a new heading that's on average this many radians from the current heading.
 *
 * c_WANDER_RANDOM_DISTANCE (meters)
 *    When wandering pick a new goal that's this many meters along the random heading.
 *
 * c_ROTATIONAL_SPEED_MAX
 *    The maximum allowable turning speed.
 *
 * c_ROTAIONAL_SPEED_MIN
 *    The minimum allowable speed while rotating.
 *
 * c_ROTATIONAL_SLOPE
 *    The rotational speed will be:
 *    	speed = max(c_ROTATIONAL_SPEED_MIN, min(c_ROTATIONAL_SPEED_MAX, Angle * c_ROTATIONAL_SLOPE))
 *
 * c_LINEAR SPEED_MAX
 *    The maximum allowable driving speed.
 *
 * c_LINEAR_SPEED_MIN
 *    The minimum allowable driving speed.
 *
 * c_SPEED_SLOPE
 *    The rover linear speed will be:
 *    	speed = max(c_LINEAR_SPEED_MIN, min(c_LINEAR_SPEED_MAX, Distance * c_SPEED_SLOPE))
 *
 *c_BOUNCE_CONST (radians)
 *		The angle the rover turns from the wall when not holding a target
 */
static const double c_GOAL_THRESHOLD_DISTANCE     = 0.1;
static const double c_TRANSLATE_THRESHOLD_ANGLE   = M_PI / 4.0;
static const double c_ROTATE_THRESHOLD_ANGLE      = 0.2;
static const double c_WANDER_RANDOM_ANGLE         = 0.25;
static const double c_WANDER_RANDOM_DISTANCE      = 2.0;
static const double c_ROTATIONAL_SPEED_MAX        = 0.8;
static const double c_ROTATIONAL_SPEED_MIN        = 0.1;
static const double c_ROTATIONAL_SLOPE            = M_PI_4;
static const double c_LINEAR_SPEED_MAX            = 1.0;
static const double c_LINEAR_SPEED_MIN            = 0.2;
static const double c_SPEED_SLOPE                 = 0.5;
static const double c_ROTATE_GIVEUP_SECONDS       = 4.0;
static const double c_TRANSFORM_WAIT_SECONDS      = 0.1;
static const double c_BOUNCE_CONST                = 1.8;

// Random number generator
random_numbers::RandomNumberGenerator* rng;

// Create controllers
PickUpController pickUpController;
DropOffController dropOffController;
SearchController searchController;

// Mobility Logic Functions
void sendDriveCommand(double linearVel, double angularVel);
void openFingers(); // Open fingers to 90 degrees
void closeFingers();// Close fingers to 0 degrees
void raiseWrist();  // Return wrist back to 0 degrees
void lowerWrist();  // Lower wrist to 50 degrees
void mapAverage();  // constantly averages last 100 positions from map

// Numeric Variables for rover positioning
geometry_msgs::Pose2D currentLocation; // odom frame
geometry_msgs::Pose2D currentLocationMap; // GPS frame
geometry_msgs::Pose2D currentLocationAverage; // GPS frame
geometry_msgs::Pose2D goalLocation;
geometry_msgs::Pose2D foodLocation; //Where cube was last picked up


geometry_msgs::Pose2D centerLocation;
geometry_msgs::Pose2D centerLocationMap;
geometry_msgs::Pose2D centerLocationOdom;

int currentMode = 0;
float mobilityLoopTimeStep = 0.1; // time between the mobility loop calls
float status_publish_interval = 1;
float killSwitchTimeout = 10;
bool targetDetected = false;
bool targetCollected = false;
int backupCount = 0;
int circleCount = 0;
int giveupCount = 0;

//set true when the goal is less than 3 meters
//set false when the goal is more than 3 meters
bool useOdom = false;

// Set true when the target block is less than targetDist so we continue
// attempting to pick it up rather than switching to another block in view.
bool lockTarget = false;

// Failsafe state. No legitimate behavior state. If in this state for too long
// return to searching as default behavior.
bool timeOut = false;

// Set to true when the center ultrasound reads less than 0.14m. Usually means
// a picked up cube is in the way.
bool blockBlock = false;

// central collection point has been seen (aka the nest)
bool centerSeen = false;

// Set true when we are insie the center circle and we need to drop the block,
// back out, and reset the boolean cascade.
bool reachedCollectionPoint = false;

// used for calling code once but not in main
bool init = false;

// used to remember place in mapAverage array
int mapCount = 0;

// How many points to use in calculating the map average position
const unsigned int mapHistorySize = 500;

// An array in which to store map positions
geometry_msgs::Pose2D mapLocation[mapHistorySize];

bool avoidingObstacle = false;

float searchVelocity = 0.2; // meters/second

std_msgs::String msg;

// state machine states
#define STATE_MACHINE_TRANSFORM	 0
#define STATE_MACHINE_ROTATE	 1
#define STATE_MACHINE_SKID_STEER 2
#define STATE_MACHINE_PICKUP     3
#define STATE_MACHINE_DROPOFF    4
#define STATE_MACHINE_BACKUP	 5
#define STATE_MACHINE_CIRCLE	 6

int stateMachineState = STATE_MACHINE_TRANSFORM;

geometry_msgs::Twist velocity;
char host[128];
string publishedName;
char prev_state_machine[128];

// Publishers
ros::Publisher status_publisher;
ros::Publisher fingerAnglePublish;
ros::Publisher wristAnglePublish;
ros::Publisher driveControlPublish;

// Subscribers
ros::Subscriber joySubscriber;
ros::Subscriber modeSubscriber;
ros::Subscriber targetSubscriber;
ros::Subscriber obstacleSubscriber;
ros::Subscriber odometrySubscriber;
ros::Subscriber mapSubscriber;

// Timers
ros::Timer stateMachineTimer;
ros::Timer publish_status_timer;
ros::Timer targetDetectedTimer;

// records time for delays in sequanced actions, 1 second resolution.
time_t timerStartTime;

// An initial delay to allow the rover to gather enough position data to 
// average its location.
unsigned int startDelayInSeconds = 1;
float timerTimeElapsed = 0;

//Transforms
tf::TransformListener *tfListener;

// OS Signal Handler
void sigintEventHandler(int signal);

//Callback handlers
void joyCmdHandler(const sensor_msgs::Joy::ConstPtr& message);
void modeHandler(const std_msgs::UInt8::ConstPtr& message);
void targetHandler(const apriltags_ros::AprilTagDetectionArray::ConstPtr& tagInfo);
void obstacleHandler(const std_msgs::UInt8::ConstPtr& message);
void odometryHandler(const nav_msgs::Odometry::ConstPtr& message);
void mapHandler(const nav_msgs::Odometry::ConstPtr& message);
void mobilityStateMachine(const ros::TimerEvent&);
void publishStatusTimerEventHandler(const ros::TimerEvent& event);
void targetDetectedReset(const ros::TimerEvent& event);
//function to set goal location and set odom bool
//and overloaded funciton for x, y and theta components
//void setGoalLocation(geometry_msgs::Pose2D location);
//void setGoalLocation(float, float, float);
//Odom based
void setRelativeGoal(double, double);
//GPS based
void setAbsoluteGoal(double, double);
//function to return the currentLocation distinguishing between gps and odom
geometry_msgs::Pose2D& getCurrentLocation();

int main(int argc, char **argv) {

    gethostname(host, sizeof (host));
    string hostname(host);

    backupCount = 0;
    circleCount = 0;
    giveupCount = 0;

    foodLocation.x = 0;
    foodLocation.y = 0;

    // instantiate random number generator
    rng = new random_numbers::RandomNumberGenerator();
    //set initial random heading

    //select initial search position 50 cm from center (0,0)
    setRelativeGoal(0.5 * cos(goalLocation.theta+M_PI), 0.5 * sin(goalLocation.theta+M_PI), rng->uniformReal(0, 2 * M_PI));
    //setGoalLocation(0.5 * cos(goalLocation.theta+M_PI), 0.5 * sin(goalLocation.theta+M_PI), rng->uniformReal(0, 2 * M_PI));
    centerLocation.x = 0;
    centerLocation.y = 0;
    centerLocationOdom.x = 0;
    centerLocationOdom.y = 0;

    for (int i = 0; i < 100; i++) {
        mapLocation[i].x = 0;
        mapLocation[i].y = 0;
        mapLocation[i].theta = 0;
    }

    if (argc >= 2) {
        publishedName = argv[1];
        cout << "Welcome to the world of tomorrow " << publishedName
             << "!  Mobility turnDirectionule started." << endl;
    } else {
        publishedName = hostname;
        cout << "No Name Selected. Default is: " << publishedName << endl;
    }

    // NoSignalHandler so we can catch SIGINT ourselves and shutdown the node
    ros::init(argc, argv, (publishedName + "_MOBILITY"), ros::init_options::NoSigintHandler);
    ros::NodeHandle mNH;

    // Register the SIGINT event handler so the node can shutdown properly
    signal(SIGINT, sigintEventHandler);

    joySubscriber = mNH.subscribe((publishedName + "/joystick"), 10, joyCmdHandler);
    modeSubscriber = mNH.subscribe((publishedName + "/mode"), 1, modeHandler);
    targetSubscriber = mNH.subscribe((publishedName + "/targets"), 10, targetHandler);
    obstacleSubscriber = mNH.subscribe((publishedName + "/obstacle"), 10, obstacleHandler);
    odometrySubscriber = mNH.subscribe((publishedName + "/odom/filtered"), 10, odometryHandler);
    mapSubscriber = mNH.subscribe((publishedName + "/odom/ekf"), 10, mapHandler);

    status_publisher = mNH.advertise<std_msgs::String>((publishedName + "/status"), 1, true);
    fingerAnglePublish = mNH.advertise<std_msgs::Float32>((publishedName + "/fingerAngle/cmd"), 1, true);
    wristAnglePublish = mNH.advertise<std_msgs::Float32>((publishedName + "/wristAngle/cmd"), 1, true);
    driveControlPublish = mNH.advertise<geometry_msgs::Twist>((publishedName + "/driveControl"), 10);

    publish_status_timer = mNH.createTimer(ros::Duration(status_publish_interval), publishStatusTimerEventHandler);
    stateMachineTimer = mNH.createTimer(ros::Duration(mobilityLoopTimeStep), mobilityStateMachine);
    targetDetectedTimer = mNH.createTimer(ros::Duration(0), targetDetectedReset, true);

    tfListener = new tf::TransformListener();

    Logger::init(publishedName);
    Logger::log("Log Started");
    Logger::log("Rover start delay set to %d seconds", startDelayInSeconds);

    timerStartTime = time(0);

    ros::spin();

    return EXIT_SUCCESS;
}

// This is the top-most logic control block organised as a state machine.
// This function calls the dropOff, pickUp, and search controllers.
// This block passes the goal location to the proportional-integral-derivative
// controllers in the abridge package.
void mobilityStateMachine(const ros::TimerEvent&) {

    float rotateOnlyAngleTolerance = 0.4;
    int returnToSearchDelay = 5;

    // Initial computation of key qantities. These may need to be redone if the goal location changes.
    geometry_msgs::Pose2D &currentLocationTemp = getCurrentLocation();
    float distance_to_goal = hypot(goalLocation.x - currentLocationTemp.x, goalLocation.y - currentLocationTemp.y);
    float angle_to_goal = angles::shortest_angular_distance(currentLocationTemp.theta, atan2(goalLocation.y - currentLocationTemp.y, goalLocation.x - currentLocationTemp.x));
    float desired_heading = angles::shortest_angular_distance(currentLocationTemp.theta, goalLocation.theta);

    // calls the averaging function, also responsible for
    // transform from Map frame to odom frame.
    mapAverage();

    // Robot is in automode
    if (currentMode == 2 || currentMode == 3) {


        // time since timerStartTime was set to current time
        timerTimeElapsed = time(0) - timerStartTime;

        // init code goes here. (code that runs only once at start of
        // auto mode but wont work in main goes here)
        if (!init) {
            if (timerTimeElapsed > startDelayInSeconds) {
                // Set the location of the center circle location in the map
                // frame based upon our current average location on the map.
                centerLocationMap.x = currentLocationAverage.x;
                centerLocationMap.y = currentLocationAverage.y;
                centerLocationMap.theta = currentLocationAverage.theta;

                // initialization has run
                init = true;
            } else {
                return;
            }

        }

        // If no collected or detected blocks set fingers
        // to open wide and raised position.
        if (!targetCollected && !targetDetected) {
            // set gripper
            std_msgs::Float32 angle;

            // open fingers
            angle.data = M_PI_2;

            fingerAnglePublish.publish(angle);
            angle.data = 0;

            // raise wrist
            wristAnglePublish.publish(angle);
        }

        // Select rotation or translation based on required adjustment
        switch(stateMachineState) {

        // If no adjustment needed, select new goal
        case STATE_MACHINE_TRANSFORM: {
        	Logger::chat("TRANSFORMING");

            //Should I circle?
            if(circleCount > 0 && !targetCollected){
            	stateMachineState = STATE_MACHINE_CIRCLE;
            	break;
            }

            // If returning with a target
            else if (targetCollected && !avoidingObstacle) {
            	circleCount = 0;
                // calculate the euclidean distance between
                // centerLocation and currentLocation
            	//currentLocationTemp = getCurrentLocation();
            	//################################
                dropOffController.setCenterDist(hypot(centerLocation.x - currentLocationMap.x, centerLocation.y - currentLocationMap.y));
                dropOffController.setDataLocations(centerLocationMap, currentLocationMap, timerTimeElapsed);

                DropOffResult result = dropOffController.getState();

                if (result.timer) {
                    timerStartTime = time(0);
                    reachedCollectionPoint = true;
                }

                std_msgs::Float32 angle;

                if (result.fingerAngle != -1) {
                    angle.data = result.fingerAngle;
                    fingerAnglePublish.publish(angle);
                }

                if (result.wristAngle != -1) {
                    angle.data = result.wristAngle;
                    wristAnglePublish.publish(angle);
                }

                if (result.reset) {
                    timerStartTime = time(0);
                    targetCollected = false;
                    targetDetected = false;
                    lockTarget = false;
                    sendDriveCommand(0.0,0);

                    // move back to transform step
                    stateMachineState = STATE_MACHINE_TRANSFORM;
                    reachedCollectionPoint = false;;
                    centerLocationOdom = getCurrentLocation();

                    dropOffController.reset();
                } else if (result.goalDriving && timerTimeElapsed >= 5 ) {
//#################################
                	geometry_msgs::Pose2D theGoal = result.centerGoal;
                	setAbsoluteGoal(theGoal.x, theGoal.y, theGoal.theta);
                    //setGoalLocation(result.centerGoal);
                    stateMachineState = STATE_MACHINE_ROTATE;
                    timerStartTime = time(0);
                }
                // we are in precision/timed driving
                else {
                	//returning to the center: absolute
                	setAbsoluteGoal(currentLocationTemp.x, currentLocationTemp.y, currentLocationTemp.theta);
                    //setGoalLocation(getCurrentLocation());
                    sendDriveCommand(result.cmdVel,result.angleError);
                    stateMachineState = STATE_MACHINE_TRANSFORM;

                    break;
                }
            }

            //If angle between current and goal is significant
            //if error in heading is greater than 0.4 radians
            else if (fabs(desired_heading) > rotateOnlyAngleTolerance) {
                stateMachineState = STATE_MACHINE_ROTATE;
            }
            //If goal has not yet been reached drive and maintane heading
            else if (fabs(angle_to_goal) < M_PI_2) {
                stateMachineState = STATE_MACHINE_SKID_STEER;
            }

            //Otherwise, drop off target and select new random uniform heading
            //If no targets have been detected, assign a new goal
            else if (!targetDetected && timerTimeElapsed > returnToSearchDelay) {
            	// FIXME: From Mike: Take this out of Kiley's branch to separate the food return
            	// behavior from the navigation updates. This code should be put back in when
            	// this feature is tested.
            	//if (foodLocation.x != 0.0 && foodLocation.y != 0.0){
            	//
            	//	setGoalLocation(foodLocation);
            	//	foodLocation.x = 0.0;
            	//	foodLocation.y = 0.0;
            	//}
            	//else {
<<<<<<< HEAD
            	//
            		setGoalLocation(searchController.search(currentLocation));
                	if(!targetCollected)
                		circleCount = 55;
=======
            	geometry_msgs::Pose2D theGoal = searchController.search();
            	setRelativeGoal(theGoal.x, theGoal.y, theGoal.theta);
            	//setGoalLocation(searchController.search(currentLocation));
>>>>>>> 4718f0f4
            	//}
            }

            // Re-compute key quantities. The goal location may change inside the transform state.
            currentLocationTemp = getCurrentLocation();
            distance_to_goal = hypot(goalLocation.x - currentLocationTemp.x, goalLocation.y - currentLocationTemp.y);
            angle_to_goal = angles::shortest_angular_distance(currentLocationTemp.theta, atan2(goalLocation.y - currentLocationTemp.y, goalLocation.x - currentLocationTemp.x));
            desired_heading = angles::shortest_angular_distance(currentLocationTemp.theta, goalLocation.theta);

            //Purposefully fall through to next case without breaking
        }

        // Calculate angle between currentLocation.theta and goalLocation.theta
        // Rotate left or right depending on sign of angle
        // Stay in this state until angle is minimized
        case STATE_MACHINE_ROTATE: {
            Logger::chat("ROTATING");

            // If angle > 0.4 radians rotate but dont drive forward.
            if (fabs(desired_heading) > rotateOnlyAngleTolerance) {
                // rotate but dont drive  0.05 is to prevent turning in reverse
                sendDriveCommand(0.05, desired_heading);
                break;
            } else {
                // move to differential drive step
                stateMachineState = STATE_MACHINE_SKID_STEER;
                //fall through on purpose.
            }
        }

        // Calculate angle between currentLocation.x/y and goalLocation.x/y
        // Drive forward
        // Stay in this state until angle is at least PI/2
        case STATE_MACHINE_SKID_STEER: {
        	Logger::chat("SKID_STEER");

            // goal not yet reached drive while maintaining proper heading.
            if (fabs(angle_to_goal) < M_PI_2) {
                // drive and turn simultaniously
                sendDriveCommand(searchVelocity, desired_heading/2);
            }
            // goal is reached but desired heading is still wrong turn only
            else if (fabs(desired_heading) > 0.1) {
                 // rotate but dont drive
                sendDriveCommand(0.0, desired_heading);
            }
            else {
                // stop
                sendDriveCommand(0.0, 0.0);
                avoidingObstacle = false;

                // move back to transform step
                stateMachineState = STATE_MACHINE_TRANSFORM;
            }

            break;
        }

        case STATE_MACHINE_PICKUP: {
        	Logger::chat("PICKUP");

            PickUpResult result;

            // we see a block and have not picked one up yet
            if (targetDetected && !targetCollected) {
                result = pickUpController.pickUpSelectedTarget(blockBlock);
                sendDriveCommand(result.cmdVel,result.angleError);
                std_msgs::Float32 angle;

                if (result.fingerAngle != -1) {
                    angle.data = result.fingerAngle;
                    fingerAnglePublish.publish(angle);
                }

                if (result.wristAngle != -1) {
                    angle.data = result.wristAngle;

                    // raise wrist
                    wristAnglePublish.publish(angle);
                }

                if (result.giveUp) {
                    targetDetected = false;
                    stateMachineState = STATE_MACHINE_TRANSFORM;
                    sendDriveCommand(0,0);
                    pickUpController.reset();
                }

                if (result.pickedUp) {
                    pickUpController.reset();
                    currentLocationTemp = getCurrentLocation();
                    // assume target has been picked up by gripper
                    targetCollected = true;
                    result.pickedUp = false;
                    // store coordinates of last pickup for return
                    foodLocation.x = currentLocationTemp.x;
                    foodLocation.y = currentLocationTemp.y;

                    stateMachineState = STATE_MACHINE_ROTATE;


<<<<<<< HEAD
                    // set center as goal position
                    setGoalLocation(0, centerLocationOdom.y, atan2(centerLocationOdom.y - currentLocationTemp.y, centerLocationOdom.x - currentLocationTemp.x));

=======
                    // set center as goal position: absolute ?????? should this be changed to map?
                    setAbsoluteGoal(0, centerLocationOdom.y, atan2(centerLocationOdom.y - currentLocationMap.y, centerLocationOdom.x - currentLocationMap.x));
>>>>>>> 4718f0f4
                    // lower wrist to avoid ultrasound sensors
                    std_msgs::Float32 angle;
                    angle.data = 0.8;
                    wristAnglePublish.publish(angle);
                    sendDriveCommand(0.0,0);

                    return;
                }
            } else {
                stateMachineState = STATE_MACHINE_TRANSFORM;
            }

            break;
        }

        case STATE_MACHINE_DROPOFF: {
            Logger::chat("DROPOFF");
            break;
        }

        case STATE_MACHINE_BACKUP: {
        	Logger::chat("BACKING UP");
			if(backupCount > 0){
				backupCount--;
			}
			else {
				stateMachineState = STATE_MACHINE_TRANSFORM;
			}

			// FIXME: Need to replace setVelocity(), how???
			// setVelocity(-0.3, 0.0);
			sendDriveCommand(-0.3, 0.0);

			break;
		}

        case STATE_MACHINE_CIRCLE: {
        	Logger::chat("CIRCLING");
        	circleCount--;
        	if (circleCount <= 0) {
        		stateMachineState = STATE_MACHINE_TRANSFORM;
        	}
        	sendDriveCommand(0.4, 0.6);

        	break;
        }
        default: {
            break;
        }
        } /* end of switch() */
    }
    else { // mode is NOT auto
        // publish current state for the operator to see
    	Logger::chat("WAITING");
    }
}

void sendDriveCommand(double linearVel, double angularError)
{
    velocity.linear.x = linearVel,
    velocity.angular.z = angularError;

    // publish the drive commands
    driveControlPublish.publish(velocity);
}

/*************************
 * ROS CALLBACK HANDLERS *
 *************************/

//Odometry related goal
void setRelativeGoal(double r, double theta) {
	useOdom = true;
	//geometry_msgs::Pose2D currentLocationTemp = getCurrentLocation();
	goalLocation.x = currentLocation.x + x;
	goalLocation.y = currentLocation.y + y;
	goalLocation.theta = currentLocation.theta + theta;
}

//GPS related goal
void setAbsoluteGoal(double x, double y){
	useOdom = false;
	//geometry_msgs::Pose2D currentLocationTemp = getCurrentLocation();
	goalLocation.x = x;
	goalLocation.y =y;
	goalLocation.theta = atan2(goalLocation.y - currentLocationMap.y, goalLocation.x - currentLocationMap.x);
	//goalLocation.theta = theta;
}


/**void setGoalLocation(geometry_msgs::Pose2D location) {
	goalLocation = location;
	geometry_msgs::Pose2D currentLocationTemp = getCurrentLocation();
	if(hypot(currentLocationTemp.x - location.x, currentLocationTemp.y - location.y) > 3) {
		useOdom = false;
	} else {
		useOdom = true;
	}
	Logger::chat("goal:x %f goal:y %f current:x %f cuurent:y %f odom %d", goalLocation.x, goalLocation.y,currentLocationTemp.x, currentLocationTemp.y, useOdom);
}
//overload function setGoalLocation
void setGoalLocation(float x, float y, float theta){
	geometry_msgs::Pose2D currentLocationTemp = getCurrentLocation();
	goalLocation.x = x;
	goalLocation.y = y;
	goalLocation.theta = theta;
	if(hypot(currentLocationTemp.x - goalLocation.x, currentLocationTemp.y - goalLocation.y) > 3) {
		useOdom = false;
	} else {
		useOdom = true;
	}
	Logger::chat("goal:x %f goal:y %f current:x %f cuurent:y %f odom %d", goalLocation.x, goalLocation.y,currentLocationTemp.x, currentLocationTemp.y, useOdom);
}**/

void targetHandler(const apriltags_ros::AprilTagDetectionArray::ConstPtr& message) {

    // If in manual mode do not try to automatically pick up the target
    if (currentMode == 1 || currentMode == 0) return;

    //If a target is collected treat other blocks as obstacles
    if (targetCollected && message->detections.size() > 0 && !reachedCollectionPoint) {
    	Logger::chat("poop");

    	for(int i = 0; i < message->detections.size(); i++) {
    		geometry_msgs::PoseStamped cenPose = message->detections[i].pose;
    		if (cenPose.pose.position.z > .16 && message->detections[i].id != 256) {
    			if (cenPose.pose.position.x > 0) {
    				Logger::chat("pos");
    				setGoalLocation(goalLocation.x, goalLocation.y, currentLocation.theta - c_BOUNCE_CONST);
    			} else {
    				Logger::chat("neg");
    				setGoalLocation(goalLocation.x, goalLocation.y, currentLocation.theta + c_BOUNCE_CONST);
    			}
    			// switch to transform(rotate?) state to trigger collision avoidance
    			stateMachineState = STATE_MACHINE_TRANSFORM;
    			avoidingObstacle = true;
    			return;
    		}

    	}

        //setGoalLocation(currentLocation.x, currentLocation.y, currentLocation.theta + c_BOUNCE_CONST);

    }

    // if a target is detected and we are looking for center tags
    if (message->detections.size() > 0 && !reachedCollectionPoint) {
        float cameraOffsetCorrection = 0.020; //meters;

        centerSeen = false;
        double count = 0;
        double countRight = 0;
        double countLeft = 0;

        // this loop is to get the number of center tags
        for (int i = 0; i < message->detections.size(); i++) {
            if (message->detections[i].id == 256) {
                geometry_msgs::PoseStamped cenPose = message->detections[i].pose;

                // checks if tag is on the right or left side of the image
                if (cenPose.pose.position.x + cameraOffsetCorrection > 0) {
                    countRight++;

                } else {
                    countLeft++;
                }

                centerSeen = true;
                count++;
            }
        }

        if (centerSeen && targetCollected) {
            stateMachineState = STATE_MACHINE_TRANSFORM;
<<<<<<< HEAD
            circleCount = 0;
            setGoalLocation(getCurrentLocation());
=======
            setRelativeGoal(0.0,0.0,0.0);//????????????????????????????????????????????
            //setGoalLocation(getCurrentLocation());
>>>>>>> 4718f0f4
        }

        dropOffController.setDataTargets(count,countLeft,countRight);

        // if we see the center and we dont have a target collected
        if (centerSeen && !targetCollected) {

            float centeringTurn = 0.15; //radians
            stateMachineState = STATE_MACHINE_TRANSFORM;
            circleCount = 0;

            // FIXME: This is broken, right is not defined here...
            //
            // this code keeps the robot from driving over
            // the center when searching for blocks
            if (right) {
                // turn away from the center to the left if just driving
                // around/searching.
            	setRelativeGoal(0, 0, centeringTurn);
            	//setGoalLocation(goalLocation.x, goalLocation.y, goalLocation.theta + centeringTurn);
                //goalLocation.theta += centeringTurn;
            } else {
                // turn away from the center to the right if just driving
                // around/searching.
            	setRelativeGoal(0, 0, -centeringTurn);
            	//setGoalLocation(goalLocation.x, goalLocation.y, goalLocation.theta - centeringTurn);
                //goalLocation.theta -= centeringTurn;
            }

            // continues an interrupted search
            geometry_msgs::Pose2D theGoal = searchController.continueInterruptedSearch(goalLocation);

            //setGoalLocation(searchController.continueInterruptedSearch(getCurrentLocation(), goalLocation));

            targetDetected = false;
            pickUpController.reset();

            return;
        }
    }
    // end found target and looking for center tags

    // found a target april tag and looking for april cubes;
    // with safety timer at greater than 5 seconds.
    PickUpResult result;

    if (message->detections.size() > 0 && !targetCollected && timerTimeElapsed > 5) {
        targetDetected = true;

        // pickup state so target handler can take over driving.
        stateMachineState = STATE_MACHINE_PICKUP;
        result = pickUpController.selectTarget(message);

        std_msgs::Float32 angle;

        if (result.fingerAngle != -1) {
            angle.data = result.fingerAngle;
            fingerAnglePublish.publish(angle);
        }

        if (result.wristAngle != -1) {
            angle.data = result.wristAngle;
            wristAnglePublish.publish(angle);
        }
    }
}

void modeHandler(const std_msgs::UInt8::ConstPtr& message) {
    currentMode = message->data;
    sendDriveCommand(0.0, 0.0);
}

void obstacleHandler(const std_msgs::UInt8::ConstPtr& message) {
    if ((!targetDetected || targetCollected) && (message->data > 0)) {
        // obstacle on right side
        if (message->data == 1) {
            // select new heading 0.2 radians to the left

        	// FIXME:
        	// the line below is redundant:

        	//setGoalLocation(goalLocation.x, goalLocation.y, currentLocation.theta + 0.6);

            // select new heading. If carrying a block, turn c_BOUNCE_CONST (currently 1.8rad) to the LEFT; otherwise 0.6rad to the LEFT
            if (targetCollected == true) {
            	setRelativeGoal(0, 0, c_BOUNCE_CONST);
            	//setGoalLocation(currentLocation.x, currentLocation.y, currentLocation.theta + c_BOUNCE_CONST);
            }
            else if (targetCollected == false){
            	setRelativeGoal(0, 0, 0.6);
        		//setGoalLocation(currentLocation.x, currentLocation.y, currentLocation.theta + 0.6);
            }
        }

        // obstacle in front or on left side
        else if (message->data == 2) {

            // select new heading 0.2 radians to the right
        	// FIXME:
        	// the line below is redundant:
        	//setRelativeGoal(goalLocation.x, goalLocation.y, currentLocation.theta + 0.6);

            // select new heading 0.6 radians to the RIGHT.
            if (targetCollected == true) {
            	setRelativeGoal(0, 0, -c_BOUNCE_CONST);
            	//setRelativeGoal(currentLocation.x, currentLocation.y, currentLocation.theta - c_BOUNCE_CONST);
            }
            else if (targetCollected == false){
            	setRelativeGoal(0, 0, -0.6);
        		//setRelativeGoal(currentLocation.x, currentLocation.y, currentLocation.theta - 0.6);
            }
        }

        // continues an interrupted search
        geometry_msgs::Pose2D theGoal = searchController.continueInterruptedSearch(goalLocation);
        setRelativeGoal(theGoal.x, theGoal.y, theGoal.theta);
       // setGoalLocation(searchController.continueInterruptedSearch(currentLocation, goalLocation));

        // switch to transform state to trigger collision avoidance
        stateMachineState = STATE_MACHINE_ROTATE;
        circleCount = 0;

        avoidingObstacle = true;
    }

    // the front ultrasond is blocked very closely. 0.14m currently
    if (message->data == 4) {
        blockBlock = true;
    } else {
        blockBlock = false;
    }
}

geometry_msgs::Pose2D& getCurrentLocation() {
	if(useOdom)return currentLocation;
	return currentLocationMap;
}

void odometryHandler(const nav_msgs::Odometry::ConstPtr& message) {

    //Get (x,y) location directly from pose

    currentLocation.x = message->pose.pose.position.x;
    currentLocation.y = message->pose.pose.position.y;

    //Get theta rotation by converting quaternion orientation to pitch/roll/yaw
    tf::Quaternion q(message->pose.pose.orientation.x, message->pose.pose.orientation.y, message->pose.pose.orientation.z, message->pose.pose.orientation.w);
    tf::Matrix3x3 m(q);
    double roll, pitch, yaw;
    m.getRPY(roll, pitch, yaw);
    currentLocation.theta = yaw;
}

void mapHandler(const nav_msgs::Odometry::ConstPtr& message) {

	//Get (x,y) location directly from pose
    currentLocationMap.x = message->pose.pose.position.x;
    currentLocationMap.y = message->pose.pose.position.y;

    //Get theta rotation by converting quaternion orientation to pitch/roll/yaw
    tf::Quaternion q(message->pose.pose.orientation.x, message->pose.pose.orientation.y, message->pose.pose.orientation.z, message->pose.pose.orientation.w);
    tf::Matrix3x3 m(q);
    double roll, pitch, yaw;
    m.getRPY(roll, pitch, yaw);
    currentLocationMap.theta = yaw;
}

void joyCmdHandler(const sensor_msgs::Joy::ConstPtr& message) {
    if (currentMode == 0 || currentMode == 1) {
        sendDriveCommand(abs(message->axes[4]) >= 0.1 ? message->axes[4] : 0, abs(message->axes[3]) >= 0.1 ? message->axes[3] : 0);
    }
}


void publishStatusTimerEventHandler(const ros::TimerEvent&) {
    std_msgs::String msg;
    msg.data = "online";
    status_publisher.publish(msg);
}


void targetDetectedReset(const ros::TimerEvent& event) {
    targetDetected = false;

    std_msgs::Float32 angle;
    angle.data = 0;

    // close fingers
    fingerAnglePublish.publish(angle);

    // raise wrist
    wristAnglePublish.publish(angle);
}

void sigintEventHandler(int sig) {
    // All the default sigint handler does is call shutdown()
    ros::shutdown();
}

/*
 * FIXME: This function is inefficient. It should use the filter technique
 * for making a running average so that it doesn't have to iterate through
 * this history list every call.
 *
 * Also: IMPORTANT the centerLocation variable is in the rover's odometry
 * frame. That's makes odometry navigation to the center possible but
 * we're switching to map navigation. The centerLocation variable should
 * be changed to be in the Map frame.
 *
 * One more thing: This function is called from mobilityStateMachine() which
 * is wasteful. The only time we need to put a new sample in the averager is
 * when there's a new GPS sample given to mapHandler(). This function
 * should be called from mapHandler()
 *
 */
void mapAverage() {
    // store currentLocation in the averaging array
    mapLocation[mapCount] = currentLocationMap;
    mapCount++;

    if (mapCount >= mapHistorySize) {
        mapCount = 0;
    }

    double x = 0;
    double y = 0;
    double theta = 0;

    // add up all the positions in the array
    for (int i = 0; i < mapHistorySize; i++) {
        x += mapLocation[i].x;
        y += mapLocation[i].y;
        theta += mapLocation[i].theta;
    }

    // find the average
    x = x/mapHistorySize;
    y = y/mapHistorySize;
    
    // Get theta rotation by converting quaternion orientation to pitch/roll/yaw
    theta = theta/100;
    currentLocationAverage.x = x;
    currentLocationAverage.y = y;
    currentLocationAverage.theta = theta;


    // only run below code if a centerLocation has been set by initilization
    if (init) {
        // map frame
        geometry_msgs::PoseStamped mapPose;

        // setup msg to represent the center location in map frame
        mapPose.header.stamp = ros::Time::now();

        mapPose.header.frame_id = publishedName + "/map";
        mapPose.pose.orientation = tf::createQuaternionMsgFromRollPitchYaw(0, 0, centerLocationMap.theta);
        mapPose.pose.position.x = centerLocationMap.x;
        mapPose.pose.position.y = centerLocationMap.y;
        geometry_msgs::PoseStamped odomPose;
        string x = "";

        try { //attempt to get the transform of the center point in map frame to odom frame.
            tfListener->waitForTransform(publishedName + "/map", publishedName + "/odom", ros::Time::now(), ros::Duration(1.0));
            tfListener->transformPose(publishedName + "/odom", mapPose, odomPose);
        }

        catch(tf::TransformException& ex) {
            ROS_INFO("Received an exception trying to transform a point from \"map\" to \"odom\": %s", ex.what());
            x = "Exception thrown " + (string)ex.what();
            std_msgs::String msg;
            stringstream ss;
            ss << "Exception in mapAverage() " + (string)ex.what();
            Logger::log(ss.str().c_str());
        }

        // Use the position and orientation provided by the ros transform.
        centerLocation.x = odomPose.pose.position.x; //set centerLocation in odom frame
        centerLocation.y = odomPose.pose.position.y;


    }
}
<|MERGE_RESOLUTION|>--- conflicted
+++ resolved
@@ -473,16 +473,12 @@
             	//	foodLocation.y = 0.0;
             	//}
             	//else {
-<<<<<<< HEAD
-            	//
-            		setGoalLocation(searchController.search(currentLocation));
+
                 	if(!targetCollected)
                 		circleCount = 55;
-=======
-            	geometry_msgs::Pose2D theGoal = searchController.search();
-            	setRelativeGoal(theGoal.x, theGoal.y, theGoal.theta);
-            	//setGoalLocation(searchController.search(currentLocation));
->>>>>>> 4718f0f4
+                	geometry_msgs::Pose2D theGoal = searchController.search();
+                	setRelativeGoal(theGoal.x, theGoal.y, theGoal.theta);
+
             	//}
             }
 
@@ -584,14 +580,9 @@
                     stateMachineState = STATE_MACHINE_ROTATE;
 
 
-<<<<<<< HEAD
-                    // set center as goal position
-                    setGoalLocation(0, centerLocationOdom.y, atan2(centerLocationOdom.y - currentLocationTemp.y, centerLocationOdom.x - currentLocationTemp.x));
-
-=======
                     // set center as goal position: absolute ?????? should this be changed to map?
                     setAbsoluteGoal(0, centerLocationOdom.y, atan2(centerLocationOdom.y - currentLocationMap.y, centerLocationOdom.x - currentLocationMap.x));
->>>>>>> 4718f0f4
+
                     // lower wrist to avoid ultrasound sensors
                     std_msgs::Float32 angle;
                     angle.data = 0.8;
@@ -766,13 +757,10 @@
 
         if (centerSeen && targetCollected) {
             stateMachineState = STATE_MACHINE_TRANSFORM;
-<<<<<<< HEAD
+
             circleCount = 0;
-            setGoalLocation(getCurrentLocation());
-=======
             setRelativeGoal(0.0,0.0,0.0);//????????????????????????????????????????????
-            //setGoalLocation(getCurrentLocation());
->>>>>>> 4718f0f4
+
         }
 
         dropOffController.setDataTargets(count,countLeft,countRight);
