#include <ros/ros.h>

// ROS libraries
#include <angles/angles.h>
#include <random_numbers/random_numbers.h>
#include <tf/transform_datatypes.h>
#include <tf/transform_listener.h>

// ROS messages
#include <std_msgs/Float32.h>
#include <std_msgs/Int16.h>
#include <std_msgs/UInt8.h>
#include <std_msgs/String.h>
#include <sensor_msgs/Joy.h>
#include <sensor_msgs/Range.h>
#include <geometry_msgs/Pose2D.h>
#include <geometry_msgs/Twist.h>
#include <nav_msgs/Odometry.h>
#include <apriltags_ros/AprilTagDetectionArray.h>

// Include Controllers
#include "PickUpController.h"
#include "DropOffController.h"
#include "SearchController.h"

// To handle shutdown signals so the node quits
// properly in response to "rosnode kill"
#include <ros/ros.h>
#include <signal.h>

#include "Logger.h"

using namespace std;

/* Drive Parameters. ATTENTION: pay attention to the case of these variable names.
 *
 * These parameters control the driving behavior. They are factored out here for convenience.
 *
 * c_GOAL_THRESHOLD_DISTANCE (meters)
 *    The distance inside of which we're considered to be at our goal.
 *
 * c_TRANSLATE_THRESHOLD_ANGLE (radians)
 *    If the angle between us and the goal is bigger than this the rover goes
 *    into ROTATE to fix the heading.
 *
 * c_ROTATE_THRESHOLD_ANGLE (radians)
 *    The allowable difference between the target angle and theheading. When the
 *    angle is smaller than this the rover goes into TRANSLATE.
 *
 * c_WANDER_RANDOM_ANGLE (radians)
 *    When wandering pick a new heading that's on average this many radians from the current heading.
 *
 * c_WANDER_RANDOM_DISTANCE (meters)
 *    When wandering pick a new goal that's this many meters along the random heading.
 *
 * c_ROTATIONAL_SPEED_MAX
 *    The maximum allowable turning speed.
 *
 * c_ROTAIONAL_SPEED_MIN
 *    The minimum allowable speed while rotating.
 *
 * c_ROTATIONAL_SLOPE
 *    The rotational speed will be:
 *    	speed = max(c_ROTATIONAL_SPEED_MIN, min(c_ROTATIONAL_SPEED_MAX, Angle * c_ROTATIONAL_SLOPE))
 *
 * c_LINEAR SPEED_MAX
 *    The maximum allowable driving speed.
 *
 * c_LINEAR_SPEED_MIN
 *    The minimum allowable driving speed.
 *
 * c_SPEED_SLOPE
 *    The rover linear speed will be:
 *    	speed = max(c_LINEAR_SPEED_MIN, min(c_LINEAR_SPEED_MAX, Distance * c_SPEED_SLOPE))
 *
 *c_BOUNCE_CONST (radians)
 *		The angle the rover turns from the wall when not holding a target
 */
static const double c_GOAL_THRESHOLD_DISTANCE     = 0.1;
static const double c_TRANSLATE_THRESHOLD_ANGLE   = M_PI / 4.0;
static const double c_ROTATE_THRESHOLD_ANGLE      = 0.2;
static const double c_WANDER_RANDOM_ANGLE         = 0.25;
static const double c_WANDER_RANDOM_DISTANCE      = 2.0;
static const double c_ROTATIONAL_SPEED_MAX        = 0.8;
static const double c_ROTATIONAL_SPEED_MIN        = 0.1;
static const double c_ROTATIONAL_SLOPE            = M_PI_4;
static const double c_LINEAR_SPEED_MAX            = 1.0;
static const double c_LINEAR_SPEED_MIN            = 0.2;
static const double c_SPEED_SLOPE                 = 0.5;
static const double c_ROTATE_GIVEUP_SECONDS       = 4.0;
static const double c_TRANSFORM_WAIT_SECONDS      = 0.1;
static const double c_BOUNCE_CONST                = 1.8;

// Random number generator
random_numbers::RandomNumberGenerator* rng;

// Create controllers
PickUpController pickUpController;
DropOffController dropOffController;
SearchController searchController;

// Mobility Logic Functions
void sendDriveCommand(double linearVel, double angularVel);
void openFingers(); // Open fingers to 90 degrees
void closeFingers();// Close fingers to 0 degrees
void raiseWrist();  // Return wrist back to 0 degrees
void lowerWrist();  // Lower wrist to 50 degrees
void mapAverage();  // constantly averages last 100 positions from map

// Numeric Variables for rover positioning
geometry_msgs::Pose2D currentLocation;
geometry_msgs::Pose2D currentLocationMap;
geometry_msgs::Pose2D currentLocationAverage;
geometry_msgs::Pose2D goalLocation;
geometry_msgs::Pose2D foodLocation; //Where cube was last picked up

geometry_msgs::Pose2D centerLocation;
geometry_msgs::Pose2D centerLocationMap;
geometry_msgs::Pose2D centerLocationOdom;

int currentMode = 0;
float mobilityLoopTimeStep = 0.1; // time between the mobility loop calls
float status_publish_interval = 1;
float killSwitchTimeout = 10;
bool targetDetected = false;
bool targetCollected = false;
int backupCount = 0;

//set true when the goal is less than 3 meters
//set false when the goal is more than 3 meters
bool useOdom = false;

// Set true when the target block is less than targetDist so we continue
// attempting to pick it up rather than switching to another block in view.
bool lockTarget = false;

// Failsafe state. No legitimate behavior state. If in this state for too long
// return to searching as default behavior.
bool timeOut = false;

// Set to true when the center ultrasound reads less than 0.14m. Usually means
// a picked up cube is in the way.
bool blockBlock = false;

// central collection point has been seen (aka the nest)
bool centerSeen = false;

// Set true when we are insie the center circle and we need to drop the block,
// back out, and reset the boolean cascade.
bool reachedCollectionPoint = false;

// used for calling code once but not in main
bool init = false;

// used to remember place in mapAverage array
int mapCount = 0;

// How many points to use in calculating the map average position
const unsigned int mapHistorySize = 500;

// An array in which to store map positions
geometry_msgs::Pose2D mapLocation[mapHistorySize];

bool avoidingObstacle = false;

float searchVelocity = 0.2; // meters/second

std_msgs::String msg;

// state machine states
#define STATE_MACHINE_TRANSFORM	 0
#define STATE_MACHINE_ROTATE	 1
#define STATE_MACHINE_SKID_STEER 2
#define STATE_MACHINE_PICKUP     3
#define STATE_MACHINE_DROPOFF    4
#define STATE_MACHINE_BACKUP	 5

int stateMachineState = STATE_MACHINE_TRANSFORM;

geometry_msgs::Twist velocity;
char host[128];
string publishedName;
char prev_state_machine[128];

// Publishers
ros::Publisher status_publisher;
ros::Publisher fingerAnglePublish;
ros::Publisher wristAnglePublish;
ros::Publisher driveControlPublish;

// Subscribers
ros::Subscriber joySubscriber;
ros::Subscriber modeSubscriber;
ros::Subscriber targetSubscriber;
ros::Subscriber obstacleSubscriber;
ros::Subscriber odometrySubscriber;
ros::Subscriber mapSubscriber;

// Timers
ros::Timer stateMachineTimer;
ros::Timer publish_status_timer;
ros::Timer targetDetectedTimer;

// records time for delays in sequanced actions, 1 second resolution.
time_t timerStartTime;

// An initial delay to allow the rover to gather enough position data to 
// average its location.
unsigned int startDelayInSeconds = 1;
float timerTimeElapsed = 0;

//Transforms
tf::TransformListener *tfListener;

// OS Signal Handler
void sigintEventHandler(int signal);

//Callback handlers
void joyCmdHandler(const sensor_msgs::Joy::ConstPtr& message);
void modeHandler(const std_msgs::UInt8::ConstPtr& message);
void targetHandler(const apriltags_ros::AprilTagDetectionArray::ConstPtr& tagInfo);
void obstacleHandler(const std_msgs::UInt8::ConstPtr& message);
void odometryHandler(const nav_msgs::Odometry::ConstPtr& message);
void mapHandler(const nav_msgs::Odometry::ConstPtr& message);
void mobilityStateMachine(const ros::TimerEvent&);
void publishStatusTimerEventHandler(const ros::TimerEvent& event);
void targetDetectedReset(const ros::TimerEvent& event);
//function to set goal location and set odom bool
//and overloaded funciton for x, y and theta components
void setGoalLocation(geometry_msgs::Pose2D location);
void setGoalLocation(float, float, float);
//function to return the currentLocation distinguishing between gps and odom
geometry_msgs::Pose2D& getCurrentLocation();

int main(int argc, char **argv) {

    gethostname(host, sizeof (host));
    string hostname(host);

    foodLocation.x = 0;
    foodLocation.y = 0;
    // instantiate random number generator
    rng = new random_numbers::RandomNumberGenerator();
    //set initial random heading

    //select initial search position 50 cm from center (0,0)

    setGoalLocation(0.5 * cos(goalLocation.theta+M_PI), 0.5 * sin(goalLocation.theta+M_PI), rng->uniformReal(0, 2 * M_PI));
    centerLocation.x = 0;
    centerLocation.y = 0;
    centerLocationOdom.x = 0;
    centerLocationOdom.y = 0;

    for (int i = 0; i < 100; i++) {
        mapLocation[i].x = 0;
        mapLocation[i].y = 0;
        mapLocation[i].theta = 0;
    }

    if (argc >= 2) {
        publishedName = argv[1];
        cout << "Welcome to the world of tomorrow " << publishedName
             << "!  Mobility turnDirectionule started." << endl;
    } else {
        publishedName = hostname;
        cout << "No Name Selected. Default is: " << publishedName << endl;
    }

    // NoSignalHandler so we can catch SIGINT ourselves and shutdown the node
    ros::init(argc, argv, (publishedName + "_MOBILITY"), ros::init_options::NoSigintHandler);
    ros::NodeHandle mNH;

    // Register the SIGINT event handler so the node can shutdown properly
    signal(SIGINT, sigintEventHandler);

    joySubscriber = mNH.subscribe((publishedName + "/joystick"), 10, joyCmdHandler);
    modeSubscriber = mNH.subscribe((publishedName + "/mode"), 1, modeHandler);
    targetSubscriber = mNH.subscribe((publishedName + "/targets"), 10, targetHandler);
    obstacleSubscriber = mNH.subscribe((publishedName + "/obstacle"), 10, obstacleHandler);
    odometrySubscriber = mNH.subscribe((publishedName + "/odom/filtered"), 10, odometryHandler);
    mapSubscriber = mNH.subscribe((publishedName + "/odom/ekf"), 10, mapHandler);

    status_publisher = mNH.advertise<std_msgs::String>((publishedName + "/status"), 1, true);
    fingerAnglePublish = mNH.advertise<std_msgs::Float32>((publishedName + "/fingerAngle/cmd"), 1, true);
    wristAnglePublish = mNH.advertise<std_msgs::Float32>((publishedName + "/wristAngle/cmd"), 1, true);
    driveControlPublish = mNH.advertise<geometry_msgs::Twist>((publishedName + "/driveControl"), 10);

    publish_status_timer = mNH.createTimer(ros::Duration(status_publish_interval), publishStatusTimerEventHandler);
    stateMachineTimer = mNH.createTimer(ros::Duration(mobilityLoopTimeStep), mobilityStateMachine);
    targetDetectedTimer = mNH.createTimer(ros::Duration(0), targetDetectedReset, true);

    tfListener = new tf::TransformListener();

    Logger::init(publishedName);
    Logger::log("Log Started");
    Logger::log("Rover start delay set to %d seconds", startDelayInSeconds);

    timerStartTime = time(0);

    ros::spin();

    return EXIT_SUCCESS;
}

// This is the top-most logic control block organised as a state machine.
// This function calls the dropOff, pickUp, and search controllers.
// This block passes the goal location to the proportional-integral-derivative
// controllers in the abridge package.
void mobilityStateMachine(const ros::TimerEvent&) {

    float rotateOnlyAngleTolerance = 0.4;
    int returnToSearchDelay = 5;

    // Initial computation of key qantities. These may need to be redone if the goal location changes.
    geometry_msgs::Pose2D &currentLocationTemp = getCurrentLocation();
    float distance_to_goal = hypot(goalLocation.x - currentLocationTemp.x, goalLocation.y - currentLocationTemp.y);
    float angle_to_goal = angles::shortest_angular_distance(currentLocationTemp.theta, atan2(goalLocation.y - currentLocationTemp.y, goalLocation.x - currentLocationTemp.x));
    float desired_heading = angles::shortest_angular_distance(currentLocationTemp.theta, goalLocation.theta);

    // calls the averaging function, also responsible for
    // transform from Map frame to odom frame.
    mapAverage();

    // Robot is in automode
    if (currentMode == 2 || currentMode == 3) {


        // time since timerStartTime was set to current time
        timerTimeElapsed = time(0) - timerStartTime;

        // init code goes here. (code that runs only once at start of
        // auto mode but wont work in main goes here)
        if (!init) {
            if (timerTimeElapsed > startDelayInSeconds) {
                // Set the location of the center circle location in the map
                // frame based upon our current average location on the map.
                centerLocationMap.x = currentLocationAverage.x;
                centerLocationMap.y = currentLocationAverage.y;
                centerLocationMap.theta = currentLocationAverage.theta;

                // initialization has run
                init = true;
            } else {
                return;
            }

        }

        // If no collected or detected blocks set fingers
        // to open wide and raised position.
        if (!targetCollected && !targetDetected) {
            // set gripper
            std_msgs::Float32 angle;

            // open fingers
            angle.data = M_PI_2;

            fingerAnglePublish.publish(angle);
            angle.data = 0;

            // raise wrist
            wristAnglePublish.publish(angle);
        }

        // Select rotation or translation based on required adjustment
        switch(stateMachineState) {

        // If no adjustment needed, select new goal
        case STATE_MACHINE_TRANSFORM: {
        	Logger::chat("TRANSFORMING");

            // If returning with a target
            if (targetCollected && !avoidingObstacle) {
                // calculate the euclidean distance between
                // centerLocation and currentLocation
            	currentLocationTemp = getCurrentLocation();
                dropOffController.setCenterDist(hypot(centerLocation.x - currentLocationTemp.x, centerLocation.y - currentLocationTemp.y));
                dropOffController.setDataLocations(centerLocation, getCurrentLocation(), timerTimeElapsed);

                DropOffResult result = dropOffController.getState();

                if (result.timer) {
                    timerStartTime = time(0);
                    reachedCollectionPoint = true;
                }

                std_msgs::Float32 angle;

                if (result.fingerAngle != -1) {
                    angle.data = result.fingerAngle;
                    fingerAnglePublish.publish(angle);
                }

                if (result.wristAngle != -1) {
                    angle.data = result.wristAngle;
                    wristAnglePublish.publish(angle);
                }

                if (result.reset) {
                    timerStartTime = time(0);
                    targetCollected = false;
                    targetDetected = false;
                    lockTarget = false;
                    sendDriveCommand(0.0,0);

                    // move back to transform step
                    stateMachineState = STATE_MACHINE_TRANSFORM;
                    reachedCollectionPoint = false;;
                    centerLocationOdom = getCurrentLocation();

                    dropOffController.reset();
                } else if (result.goalDriving && timerTimeElapsed >= 5 ) {

                    setGoalLocation(result.centerGoal);
                    stateMachineState = STATE_MACHINE_ROTATE;
                    timerStartTime = time(0);
                }
                // we are in precision/timed driving
                else {

                    setGoalLocation(getCurrentLocation());
                    sendDriveCommand(result.cmdVel,result.angleError);
                    stateMachineState = STATE_MACHINE_TRANSFORM;

                    break;
                }
            }
            //If angle between current and goal is significant
            //if error in heading is greater than 0.4 radians
            else if (fabs(desired_heading) > rotateOnlyAngleTolerance) {
                stateMachineState = STATE_MACHINE_ROTATE;
            }
            //If goal has not yet been reached drive and maintane heading
            else if (fabs(angle_to_goal) < M_PI_2) {
                stateMachineState = STATE_MACHINE_SKID_STEER;
            }

            //Otherwise, drop off target and select new random uniform heading
            //If no targets have been detected, assign a new goal
            else if (!targetDetected && timerTimeElapsed > returnToSearchDelay) {
            	if (foodLocation.x != 0.0 && foodLocation.y != 0.0){

            		setGoalLocation(foodLocation);
            		foodLocation.x = 0.0;
            		foodLocation.y = 0.0;
            	}
            	else {

            		setGoalLocation(searchController.search(currentLocation));
            	}
            }

            // Re-compute key quantities. The goal location may change inside the transform state.
            currentLocationTemp = getCurrentLocation();
            distance_to_goal = hypot(goalLocation.x - currentLocationTemp.x, goalLocation.y - currentLocationTemp.y);
            angle_to_goal = angles::shortest_angular_distance(currentLocationTemp.theta, atan2(goalLocation.y - currentLocationTemp.y, goalLocation.x - currentLocationTemp.x));
            desired_heading = angles::shortest_angular_distance(currentLocationTemp.theta, goalLocation.theta);

            //Purposefully fall through to next case without breaking
        }

        // Calculate angle between currentLocation.theta and goalLocation.theta
        // Rotate left or right depending on sign of angle
        // Stay in this state until angle is minimized
        case STATE_MACHINE_ROTATE: {
            Logger::chat("ROTATING");

            // If angle > 0.4 radians rotate but dont drive forward.
            if (fabs(desired_heading) > rotateOnlyAngleTolerance) {
                // rotate but dont drive  0.05 is to prevent turning in reverse
                sendDriveCommand(0.05, desired_heading);
                break;
            } else {
                // move to differential drive step
                stateMachineState = STATE_MACHINE_SKID_STEER;
                //fall through on purpose.
            }
        }

        // Calculate angle between currentLocation.x/y and goalLocation.x/y
        // Drive forward
        // Stay in this state until angle is at least PI/2
        case STATE_MACHINE_SKID_STEER: {
        	Logger::chat("SKID_STEER");

            // goal not yet reached drive while maintaining proper heading.
            if (fabs(angle_to_goal) < M_PI_2) {
                // drive and turn simultaniously
                sendDriveCommand(searchVelocity, desired_heading/2);
            }
            // goal is reached but desired heading is still wrong turn only
            else if (fabs(desired_heading) > 0.1) {
                 // rotate but dont drive
                sendDriveCommand(0.0, desired_heading);
            }
            else {
                // stop
                sendDriveCommand(0.0, 0.0);
                avoidingObstacle = false;

                // move back to transform step
                stateMachineState = STATE_MACHINE_TRANSFORM;
            }

            break;
        }

        case STATE_MACHINE_PICKUP: {
        	Logger::chat("PICKUP");

            PickUpResult result;

            // we see a block and have not picked one up yet
            if (targetDetected && !targetCollected) {
                result = pickUpController.pickUpSelectedTarget(blockBlock);
                sendDriveCommand(result.cmdVel,result.angleError);
                std_msgs::Float32 angle;

                if (result.fingerAngle != -1) {
                    angle.data = result.fingerAngle;
                    fingerAnglePublish.publish(angle);
                }

                if (result.wristAngle != -1) {
                    angle.data = result.wristAngle;

                    // raise wrist
                    wristAnglePublish.publish(angle);
                }

                if (result.giveUp) {
                    targetDetected = false;
                    stateMachineState = STATE_MACHINE_TRANSFORM;
                    sendDriveCommand(0,0);
                    pickUpController.reset();
                }

                if (result.pickedUp) {
                    pickUpController.reset();
                    currentLocationTemp = getCurrentLocation();
                    // assume target has been picked up by gripper
                    targetCollected = true;
                    result.pickedUp = false;
                    // store coordinates of last pickup for return
                    foodLocation.x = currentLocationTemp.x;
                    foodLocation.y = currentLocationTemp.y;

                    stateMachineState = STATE_MACHINE_ROTATE;


                    // set center as goal position
                    setGoalLocation(0, centerLocationOdom.y, atan2(centerLocationOdom.y - currentLocationTemp.y, centerLocationOdom.x - currentLocationTemp.x));
                    // lower wrist to avoid ultrasound sensors
                    std_msgs::Float32 angle;
                    angle.data = 0.8;
                    wristAnglePublish.publish(angle);
                    sendDriveCommand(0.0,0);

                    return;
                }
            } else {
                stateMachineState = STATE_MACHINE_TRANSFORM;
            }

            break;
        }

        case STATE_MACHINE_DROPOFF: {
            Logger::chat("DROPOFF");
            break;
        }

        case STATE_MACHINE_BACKUP: {
			if(backupCount > 0){
				backupCount--;
			}
			else {
				stateMachineState = STATE_MACHINE_TRANSFORM;
			}

			// FIXME: Need to replace setVelocity(), how???
			// setVelocity(-0.3, 0.0);

			break;
		}
        default: {
            break;
        }
        } /* end of switch() */
    }
    else { // mode is NOT auto
        // publish current state for the operator to see
    	Logger::chat("WAITING");
    }
}

void sendDriveCommand(double linearVel, double angularError)
{
    velocity.linear.x = linearVel,
    velocity.angular.z = angularError;

    // publish the drive commands
    driveControlPublish.publish(velocity);
}

/*************************
 * ROS CALLBACK HANDLERS *
 *************************/


void setGoalLocation(geometry_msgs::Pose2D location) {
	goalLocation = location;
	geometry_msgs::Pose2D currentLocationTemp = getCurrentLocation();
	if(hypot(currentLocationTemp.x - location.x, currentLocationTemp.y - location.y) > 3) {
		useOdom = false;
	} else {
		useOdom = true;
	}
	Logger::chat("goal:x %f goal:y %f current:x %f cuurent:y %f odom %d", goalLocation.x, goalLocation.y,currentLocationTemp.x, currentLocationTemp.y, useOdom);
}
//overload function setGoalLocation
void setGoalLocation(float x, float y, float theta){
	geometry_msgs::Pose2D currentLocationTemp = getCurrentLocation();
	goalLocation.x = x;
	goalLocation.y = y;
	goalLocation.theta = theta;
	if(hypot(currentLocationTemp.x - goalLocation.x, currentLocationTemp.y - goalLocation.y) > 3) {
		useOdom = false;
	} else {
		useOdom = true;
	}
	Logger::chat("goal:x %f goal:y %f current:x %f cuurent:y %f odom %d", goalLocation.x, goalLocation.y,currentLocationTemp.x, currentLocationTemp.y, useOdom);
}

void targetHandler(const apriltags_ros::AprilTagDetectionArray::ConstPtr& message) {

    // If in manual mode do not try to automatically pick up the target
    if (currentMode == 1 || currentMode == 0) return;

    // if a target is detected and we are looking for center tags
    if (message->detections.size() > 0 && !reachedCollectionPoint) {
        float cameraOffsetCorrection = 0.020; //meters;

        centerSeen = false;
        double count = 0;
        double countRight = 0;
        double countLeft = 0;

        // this loop is to get the number of center tags
        for (int i = 0; i < message->detections.size(); i++) {
            if (message->detections[i].id == 256) {
                geometry_msgs::PoseStamped cenPose = message->detections[i].pose;

                // checks if tag is on the right or left side of the image
                if (cenPose.pose.position.x + cameraOffsetCorrection > 0) {
                    countRight++;

                } else {
                    countLeft++;
                }

                centerSeen = true;
                count++;
            }
        }

        if (centerSeen && targetCollected) {
            stateMachineState = STATE_MACHINE_TRANSFORM;

            setGoalLocation(getCurrentLocation());
        }

        dropOffController.setDataTargets(count,countLeft,countRight);

        // if we see the center and we dont have a target collected
        if (centerSeen && !targetCollected) {

            float centeringTurn = 0.15; //radians
            stateMachineState = STATE_MACHINE_TRANSFORM;

            // this code keeps the robot from driving over
            // the center when searching for blocks
            if (right) {
                // turn away from the center to the left if just driving
                // around/searching.

            	setGoalLocation(goalLocation.x, goalLocation.y, goalLocation.theta + centeringTurn);
                //goalLocation.theta += centeringTurn;
            } else {
                // turn away from the center to the right if just driving
                // around/searching.

            	setGoalLocation(goalLocation.x, goalLocation.y, goalLocation.theta - centeringTurn);
                //goalLocation.theta -= centeringTurn;
            }

            // continues an interrupted search

            setGoalLocation(searchController.continueInterruptedSearch(getCurrentLocation(), goalLocation));

            targetDetected = false;
            pickUpController.reset();

            return;
        }
    }
    // end found target and looking for center tags

    // found a target april tag and looking for april cubes;
    // with safety timer at greater than 5 seconds.
    PickUpResult result;

    if (message->detections.size() > 0 && !targetCollected && timerTimeElapsed > 5) {
        targetDetected = true;

        // pickup state so target handler can take over driving.
        stateMachineState = STATE_MACHINE_PICKUP;
        result = pickUpController.selectTarget(message);

        std_msgs::Float32 angle;

        if (result.fingerAngle != -1) {
            angle.data = result.fingerAngle;
            fingerAnglePublish.publish(angle);
        }

        if (result.wristAngle != -1) {
            angle.data = result.wristAngle;
            wristAnglePublish.publish(angle);
        }
    }
}

void modeHandler(const std_msgs::UInt8::ConstPtr& message) {
    currentMode = message->data;
    sendDriveCommand(0.0, 0.0);
}

void obstacleHandler(const std_msgs::UInt8::ConstPtr& message) {
    if ((!targetDetected || targetCollected) && (message->data > 0)) {
        // obstacle on right side
        if (message->data == 1) {
<<<<<<< HEAD
            // select new heading 0.2 radians to the left

        	setGoalLocation(goalLocation.x, goalLocation.y, currentLocation.theta + 0.6);
            //goalLocation.theta = currentLocation.theta + 0.6;
=======
            // select new heading. If carrying a block, turn c_BOUNCE_CONST (currently 1.8rad) to the LEFT; otherwise 0.6rad to the LEFT
            if (targetCollected == true) {
            	goalLocation.theta = currentLocation.theta + c_BOUNCE_CONST;
            }
            else if (targetCollected == false){
        		goalLocation.theta = currentLocation.theta + 0.6;
            }
>>>>>>> c348f9da
        }

        // obstacle in front or on left side
        else if (message->data == 2) {
<<<<<<< HEAD
            // select new heading 0.2 radians to the right
        	setGoalLocation(goalLocation.x, goalLocation.y, currentLocation.theta + 0.6);
            //goalLocation.theta = currentLocation.theta + 0.6;
=======
            // select new heading 0.6 radians to the RIGHT.
            if (targetCollected == true) {
            	goalLocation.theta = currentLocation.theta - c_BOUNCE_CONST;
            }
            else if (targetCollected == false){
        		goalLocation.theta = currentLocation.theta - 0.6;
            }
>>>>>>> c348f9da
        }

        // continues an interrupted search

        setGoalLocation(searchController.continueInterruptedSearch(currentLocation, goalLocation));

        // switch to transform state to trigger collision avoidance
        stateMachineState = STATE_MACHINE_ROTATE;

        avoidingObstacle = true;
    }

    // the front ultrasond is blocked very closely. 0.14m currently
    if (message->data == 4) {
        blockBlock = true;
    } else {
        blockBlock = false;
    }
}

geometry_msgs::Pose2D& getCurrentLocation() {
	if(useOdom)return currentLocation;
	return currentLocationMap;
}

void odometryHandler(const nav_msgs::Odometry::ConstPtr& message) {

    //Get (x,y) location directly from pose

    currentLocation.x = message->pose.pose.position.x;
    currentLocation.y = message->pose.pose.position.y;

    //Get theta rotation by converting quaternion orientation to pitch/roll/yaw
    tf::Quaternion q(message->pose.pose.orientation.x, message->pose.pose.orientation.y, message->pose.pose.orientation.z, message->pose.pose.orientation.w);
    tf::Matrix3x3 m(q);
    double roll, pitch, yaw;
    m.getRPY(roll, pitch, yaw);
    currentLocation.theta = yaw;
}

void mapHandler(const nav_msgs::Odometry::ConstPtr& message) {

	//Get (x,y) location directly from pose
    currentLocationMap.x = message->pose.pose.position.x;
    currentLocationMap.y = message->pose.pose.position.y;

    //Get theta rotation by converting quaternion orientation to pitch/roll/yaw
    tf::Quaternion q(message->pose.pose.orientation.x, message->pose.pose.orientation.y, message->pose.pose.orientation.z, message->pose.pose.orientation.w);
    tf::Matrix3x3 m(q);
    double roll, pitch, yaw;
    m.getRPY(roll, pitch, yaw);
    currentLocationMap.theta = yaw;
}

void joyCmdHandler(const sensor_msgs::Joy::ConstPtr& message) {
    if (currentMode == 0 || currentMode == 1) {
        sendDriveCommand(abs(message->axes[4]) >= 0.1 ? message->axes[4] : 0, abs(message->axes[3]) >= 0.1 ? message->axes[3] : 0);
    }
}


void publishStatusTimerEventHandler(const ros::TimerEvent&) {
    std_msgs::String msg;
    msg.data = "online";
    status_publisher.publish(msg);
}


void targetDetectedReset(const ros::TimerEvent& event) {
    targetDetected = false;

    std_msgs::Float32 angle;
    angle.data = 0;

    // close fingers
    fingerAnglePublish.publish(angle);

    // raise wrist
    wristAnglePublish.publish(angle);
}

void sigintEventHandler(int sig) {
    // All the default sigint handler does is call shutdown()
    ros::shutdown();
}

void mapAverage() {
    // store currentLocation in the averaging array
    mapLocation[mapCount] = currentLocationMap;
    mapCount++;

    if (mapCount >= mapHistorySize) {
        mapCount = 0;
    }

    double x = 0;
    double y = 0;
    double theta = 0;

    // add up all the positions in the array
    for (int i = 0; i < mapHistorySize; i++) {
        x += mapLocation[i].x;
        y += mapLocation[i].y;
        theta += mapLocation[i].theta;
    }

    // find the average
    x = x/mapHistorySize;
    y = y/mapHistorySize;
    
    // Get theta rotation by converting quaternion orientation to pitch/roll/yaw
    theta = theta/100;
    currentLocationAverage.x = x;
    currentLocationAverage.y = y;
    currentLocationAverage.theta = theta;


    // only run below code if a centerLocation has been set by initilization
    if (init) {
        // map frame
        geometry_msgs::PoseStamped mapPose;

        // setup msg to represent the center location in map frame
        mapPose.header.stamp = ros::Time::now();

        mapPose.header.frame_id = publishedName + "/map";
        mapPose.pose.orientation = tf::createQuaternionMsgFromRollPitchYaw(0, 0, centerLocationMap.theta);
        mapPose.pose.position.x = centerLocationMap.x;
        mapPose.pose.position.y = centerLocationMap.y;
        geometry_msgs::PoseStamped odomPose;
        string x = "";

        try { //attempt to get the transform of the center point in map frame to odom frame.
            tfListener->waitForTransform(publishedName + "/map", publishedName + "/odom", ros::Time::now(), ros::Duration(1.0));
            tfListener->transformPose(publishedName + "/odom", mapPose, odomPose);
        }

        catch(tf::TransformException& ex) {
            ROS_INFO("Received an exception trying to transform a point from \"map\" to \"odom\": %s", ex.what());
            x = "Exception thrown " + (string)ex.what();
            std_msgs::String msg;
            stringstream ss;
            ss << "Exception in mapAverage() " + (string)ex.what();
            Logger::log(ss.str().c_str());
        }

        // Use the position and orientation provided by the ros transform.
        centerLocation.x = odomPose.pose.position.x; //set centerLocation in odom frame
        centerLocation.y = odomPose.pose.position.y;


    }
}
<|MERGE_RESOLUTION|>--- conflicted
+++ resolved
@@ -740,37 +740,32 @@
     if ((!targetDetected || targetCollected) && (message->data > 0)) {
         // obstacle on right side
         if (message->data == 1) {
-<<<<<<< HEAD
             // select new heading 0.2 radians to the left
 
         	setGoalLocation(goalLocation.x, goalLocation.y, currentLocation.theta + 0.6);
-            //goalLocation.theta = currentLocation.theta + 0.6;
-=======
+
             // select new heading. If carrying a block, turn c_BOUNCE_CONST (currently 1.8rad) to the LEFT; otherwise 0.6rad to the LEFT
             if (targetCollected == true) {
-            	goalLocation.theta = currentLocation.theta + c_BOUNCE_CONST;
+            	setGoalLocation(currentLocation.x, currentLocation.y, currentLocation.theta + c_BOUNCE_CONST);
             }
             else if (targetCollected == false){
-        		goalLocation.theta = currentLocation.theta + 0.6;
-            }
->>>>>>> c348f9da
+        		setGoalLocation(currentLocation.x, currentLocation.y, currentLocation.theta + 0.6);
+            }
         }
 
         // obstacle in front or on left side
         else if (message->data == 2) {
-<<<<<<< HEAD
+
             // select new heading 0.2 radians to the right
         	setGoalLocation(goalLocation.x, goalLocation.y, currentLocation.theta + 0.6);
-            //goalLocation.theta = currentLocation.theta + 0.6;
-=======
+
             // select new heading 0.6 radians to the RIGHT.
             if (targetCollected == true) {
-            	goalLocation.theta = currentLocation.theta - c_BOUNCE_CONST;
+            	setGoalLocation(currentLocation.x, currentLocation.y, currentLocation.theta - c_BOUNCE_CONST);
             }
             else if (targetCollected == false){
-        		goalLocation.theta = currentLocation.theta - 0.6;
-            }
->>>>>>> c348f9da
+        		setGoalLocation(currentLocation.x, currentLocation.y, currentLocation.theta - 0.6);
+            }
         }
 
         // continues an interrupted search
