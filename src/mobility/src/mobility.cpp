--- conflicted
+++ resolved
@@ -241,17 +241,14 @@
     gethostname(host, sizeof (host));
     string hostname(host);
 
-<<<<<<< HEAD
     //set food location to zero
+    foodLocation.x = 0;
+    foodLocation.y = 0;
 
     backupCount = 0;
     circleCount = 0;
     giveupCount = 0;
 
-=======
-    foodLocation.x = 0;
-    foodLocation.y = 0;
->>>>>>> e3352715
     // instantiate random number generator
     rng = new random_numbers::RandomNumberGenerator();
     //set initial random heading
@@ -459,11 +456,6 @@
             //Otherwise, drop off target and select new random uniform heading
             //If no targets have been detected, assign a new goal
             else if (!targetDetected && timerTimeElapsed > returnToSearchDelay) {
-<<<<<<< HEAD
-            	goalLocation = searchController.search(currentLocation);
-            	if(!targetCollected)
-            		circleCount = 55;
-=======
 
             	// FIXME: From Mike: Take this out of Kiley's branch to separate the food return
             	// behavior from the navigation updates. This code should be put back in when
@@ -476,9 +468,10 @@
             	//}
             	//else {
             	//
-            		setGoalLocation(searchController.search(currentLocation));
+        			setGoalLocation(searchController.search(currentLocation));
+        			if(!targetCollected)
+        				circleCount = 55;
             	//}
->>>>>>> e3352715
             }
 
             // Re-compute key quantities. The goal location may change inside the transform state.
@@ -568,12 +561,7 @@
 
                 if (result.pickedUp) {
                     pickUpController.reset();
-<<<<<<< HEAD
-
-
-=======
                     currentLocationTemp = getCurrentLocation();
->>>>>>> e3352715
                     // assume target has been picked up by gripper
                     targetCollected = true;
                     result.pickedUp = false;
@@ -583,17 +571,9 @@
 
                     stateMachineState = STATE_MACHINE_ROTATE;
 
-
                     // set center as goal position
-<<<<<<< HEAD
-                    goalLocation.x = centerLocationOdom.x = 0;
-                    goalLocation.y = centerLocationOdom.y;
-
-
-
-=======
                     setGoalLocation(0, centerLocationOdom.y, atan2(centerLocationOdom.y - currentLocationTemp.y, centerLocationOdom.x - currentLocationTemp.x));
->>>>>>> e3352715
+
                     // lower wrist to avoid ultrasound sensors
                     std_msgs::Float32 angle;
                     angle.data = 0.8;
@@ -723,13 +703,8 @@
 
         if (centerSeen && targetCollected) {
             stateMachineState = STATE_MACHINE_TRANSFORM;
-<<<<<<< HEAD
-            goalLocation = currentLocation;
-            circleCount = 0;
-=======
-
             setGoalLocation(getCurrentLocation());
->>>>>>> e3352715
+			circleCount = 0;
         }
 
         dropOffController.setDataTargets(count,countLeft,countRight);
