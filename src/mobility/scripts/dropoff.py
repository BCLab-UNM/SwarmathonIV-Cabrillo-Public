#! /usr/bin/env python

from __future__ import print_function

import sys
import rospy 
import math
import random 

from std_msgs.msg import String

<<<<<<< HEAD
from mobility.msg import MoveResult, Obstacle
from mobility.swarmie import Swarmie
=======
from mobility.msg import MoveResult
from swarmie_msgs.msg import Obstacle
>>>>>>> a96a88a1

import mobility.swarmie 

def main():
	if len(sys.argv) < 2 :
		robolist = []
		for topic in rospy.get_published_topics():
			if topic[1] == 'sensor_msgs/Imu':
				robolist.append(topic[0].split('/')[1])
		robolist=list(set(robolist))
		if len(robolist) < 1:
			print('\033[91m',"No Rovers Detected",'\033[0m')
			print ('usage:', sys.argv[0], '<rovername>')
			exit (-1)
		else: 
			rover = robolist[0] #in the future view subscribed topics and to pick a different rover
			print("Detected rovers", robolist)
			print('\033[92m',"Auto selected:",rover,'\033[0m')
	else: 
		rover = sys.argv[1]

	print("rospy.get_name()", rospy.get_name())

	swarmie = Swarmie(rover)
	print ('Connected.')
	swarmie.putdown()
	
if __name__ == '__main__' : 
	main()<|MERGE_RESOLUTION|>--- conflicted
+++ resolved
@@ -9,13 +9,10 @@
 
 from std_msgs.msg import String
 
-<<<<<<< HEAD
-from mobility.msg import MoveResult, Obstacle
-from mobility.swarmie import Swarmie
-=======
+
 from mobility.msg import MoveResult
 from swarmie_msgs.msg import Obstacle
->>>>>>> a96a88a1
+
 
 import mobility.swarmie 
 
