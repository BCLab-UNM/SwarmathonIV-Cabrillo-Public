#! /usr/bin/env python

from __future__ import print_function

import sys
import rospy 
import math
import random

from swarmie_msgs.msg import Obstacle

from mobility.swarmie import Swarmie, TagException, HomeException, ObstacleException, PathException, AbortException
from matplotlib.pyplot import step

'''Searcher node.''' 
def fib(n):
    '''
    fibananci number
    '''
    a,b =0,1
    while n > 0:
        a,b = b, a + b
        n -= 1
    return a

def fib_move(n):
    global swarmie
    try:
        rospy.loginfo("fibonanci pattern")
        print('turn pi/2')
        swarmie.turn(math.pi/2)
        print ('drive {}'.format(fib(n)))
        swarmie.drive(fib(n))
    except ObstacleException :
        print ("I saw an obstacle!")
        loc = self.get_odom_location().get_pose()
        angle = angles.shortest_angular_distance(loc.theta, -math.pi/4)
        swarmie.turn(angle,ignore=Obstacle.IS_SONAR | Obstacle.IS_VISION)
        '''
        swarmie.turn(math.pi/2,ignore=Obstacle.IS_SONAR | Obstacle.IS_VISION)
        swarmie.drive(2)
        
        swarmie.turn(math.pi/2)
        swarmie.drive(1)
        swarmie.turn(-math.pi/2)
        swarmie.drive(1)
        swarmie.turn(-math.pi/2)
        swarmie.drive(1)
        swarmie.turn(math.pi/2)
        '''
def turnaround(): 
    global swarmie
    swarmie.turn(random.gauss(math.pi/2, math.pi/4), ignore=Obstacle.IS_SONAR | Obstacle.IS_VISION)
    
def wander():
    global swarmie
    try :
        rospy.loginfo("Wandering...")
        swarmie.turn(random.gauss(0, math.pi/8))
        swarmie.drive(2)

        rospy.loginfo("Circling...")
        swarmie.circle()
        
    except ObstacleException :
        print ("I saw an obstacle!")
        turnaround()


def randomWalk(num_steps):
    '''
    does a 2 dementional random walk in 4 directionsw
    arguments:
       num_steps - number of random steps
       it usees tandom step size listed in "step_sizes
    '''
    global swarmie
    # step for randim walk
    prob_levy = 0.05  # 5% chancce of a levy leap
    levy_size = random.choice([8,10,12,15])
    step_size = random.choice([2.0,2.5,3]) #choose one of the step size        # Size of step, arbitrary value
   
    prev = step_size # save current size
    # eight possible directions
    '''
    moves =[(0,step_size),        ##
            (math.pi/2,step_size), #
            (math.pi,step_size),
            (-math.pi/2,step_size),
            ]
    '''    
    for i in range(num_steps):
        try :
            l = random.random()
            if l <= prob_levy:
                step_size = levy_size
            else:
                step_size = prev
            rospy.loginfo("Random walk...")
              
            swarmie.turn(random.uniform(0.0,2*math.pi))
            swarmie.drive(step_size)
            
        except ObstacleException :
            print ("I saw an obstacle!")
            swarmie.drive(-0.5,ignore=Obstacle.IS_SONAR | Obstacle.IS_VISION)    # bounced back the way we came.
            swarmie.turn(random.uniform(3*math.pi/4,5*math.pi/4),ignore=Obstacle.IS_SONAR | Obstacle.IS_VISION)
            swarmie.drive(step_size,ignore=Obstacle.IS_SONAR | Obstacle.IS_VISION)

def main():
    global swarmie 
    global rovername 
    food_location =[]
    
    if len(sys.argv) < 2 :
        print ('usage:', sys.argv[0], '<rovername>')
        exit (-1)

    rovername = sys.argv[1]
    swarmie = Swarmie(rovername)
    swarmie.fingers_open()
    swarmie.wrist_middle()

    try: 
        '''
        for wander range is 6
        for fib_move about 10.
        for random walk, since step size is small, 10 with 20 steps in random walk
        '''
        for move in range(10) :
            if rospy.is_shutdown() : 
                exit(-1)
            try:
                '''
                wander() # original search
                fib_move(move+2) # path using fibnoccii numbers
                randomWalk()
                '''
                
                #if len(food_location) > 1: #if if found a foud go to last food location
                 #   swarmie.drive_to(food_location.pop())
                randomWalk(20)
            except HomeException : 
                print ("I saw home!")
                odom_location = swarmie.get_odom_location()
                swarmie.set_home_odom_location(odom_location)
                turnaround()
                
    except TagException : 
        print("I found a tag!")
        # Let's drive there to be helpful.
<<<<<<< HEAD
        swarmie.drive_to(swarmie.get_nearest_block_location(), claw_offset=0.6, ignore=Obstacle.IS_VISION)
=======
        swarmie.drive_to(swarmie.get_nearest_block_location(), claw_offset=0.3, ignore=Obstacle.IS_VISION)
        #food_location.append(swarmie.get_nearest_block_location())#store latest food location
>>>>>>> 159b6cbf
        exit(0)
        
    print ("I'm homesick!")
    exit(1)

if __name__ == '__main__' : 
    main()
<|MERGE_RESOLUTION|>--- conflicted
+++ resolved
@@ -149,16 +149,12 @@
     except TagException : 
         print("I found a tag!")
         # Let's drive there to be helpful.
-<<<<<<< HEAD
+        
         swarmie.drive_to(swarmie.get_nearest_block_location(), claw_offset=0.6, ignore=Obstacle.IS_VISION)
-=======
-        swarmie.drive_to(swarmie.get_nearest_block_location(), claw_offset=0.3, ignore=Obstacle.IS_VISION)
-        #food_location.append(swarmie.get_nearest_block_location())#store latest food location
->>>>>>> 159b6cbf
         exit(0)
         
     print ("I'm homesick!")
     exit(1)
 
 if __name__ == '__main__' : 
-    main()
+    main()