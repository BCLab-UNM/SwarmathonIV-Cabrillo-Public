#include <ros/ros.h>

//ROS libraries
#include <tf/transform_datatypes.h>

//ROS messages
#include <std_msgs/Float32.h>
#include <std_msgs/String.h>
#include <geometry_msgs/Quaternion.h>
#include <geometry_msgs/QuaternionStamped.h>
#include <geometry_msgs/Twist.h>
#include <nav_msgs/Odometry.h>
#include <sensor_msgs/Imu.h>
#include <sensor_msgs/Range.h>
#include <std_msgs/UInt8.h>

//Package include
#include <usbSerial.h>

using namespace std;

//aBridge functions
void driveCommandHandler(const geometry_msgs::Twist::ConstPtr& message);
void fingerAngleHandler(const std_msgs::Float32::ConstPtr& angle);
void wristAngleHandler(const std_msgs::Float32::ConstPtr& angle);
void serialActivityTimer(const ros::TimerEvent& e);
void publishRosTopics();
void parseData(string data);
std::string getHumanFriendlyTime();

//Globals
geometry_msgs::QuaternionStamped fingerAngle;
geometry_msgs::QuaternionStamped wristAngle;
sensor_msgs::Imu imu;
nav_msgs::Odometry odom;
sensor_msgs::Range sonarLeft;
sensor_msgs::Range sonarCenter;
sensor_msgs::Range sonarRight;
USBSerial usb;
const int baud = 115200;
char dataCmd[] = "d\n";
char moveCmd[16];
char host[128];
const float deltaTime = 0.1; //abridge's update interval
int currentMode = 0;
string publishedName;

float heartbeat_publish_interval = 2;


//PID constants and arrays
const int histArrayLength = 1000;

float velFF = 0; //velocity feed forward
int stepV = 0; //keeps track of the point in the evArray for adding new error each update cycle.
float evArray[histArrayLength]; //history array of previous error for (arraySize/hz) seconds (error Velocity Array)
float velError[4] = {0,0,0,0}; //contains current velocity error and error 3 steps in the past.

int stepY = 0; //keeps track of the point in the eyArray for adding new error each update cycle.
float eyArray[histArrayLength]; //history array of previous error for (arraySize/hz) seconds (error Yaw Array)
float yawError[4] = {0,0,0,0}; //contains current yaw error and error 3 steps in the past.

float prevLin = 0;
float prevYaw = 0;

ros::Time prevDriveCommandUpdateTime;

//Publishers
ros::Publisher fingerAnglePublish;
ros::Publisher wristAnglePublish;
ros::Publisher imuPublish;
ros::Publisher odomPublish;
ros::Publisher sonarLeftPublish;
ros::Publisher sonarCenterPublish;
ros::Publisher sonarRightPublish;
ros::Publisher infoLogPublisher;
ros::Publisher heartbeatPublisher;

//Subscribers
ros::Subscriber driveControlSubscriber;
ros::Subscriber fingerAngleSubscriber;
ros::Subscriber wristAngleSubscriber;
ros::Subscriber modeSubscriber;

//Timers
ros::Timer publishTimer;
ros::Timer publish_heartbeat_timer;

//Callback handlers
void publishHeartBeatTimerEventHandler(const ros::TimerEvent& event);
void modeHandler(const std_msgs::UInt8::ConstPtr& message);

int main(int argc, char **argv) {
    
    gethostname(host, sizeof (host));
    string hostname(host);
    ros::init(argc, argv, (hostname + "_ABRIDGE"));
    
    ros::NodeHandle param("~");
    string devicePath;
    param.param("device", devicePath, string("/dev/ttyUSB0"));
    usb.openUSBPort(devicePath, baud);

    
    sleep(5);
    
    ros::NodeHandle aNH;
    
    if (argc >= 2) {
        publishedName = argv[1];
        cout << "Welcome to the world of tomorrow " << publishedName << "!  ABridge module started." << endl;
    } else {
        publishedName = hostname;
        cout << "No Name Selected. Default is: " << publishedName << endl;
    }
    
    fingerAnglePublish = aNH.advertise<geometry_msgs::QuaternionStamped>((publishedName + "/fingerAngle/prev_cmd"), 10);
    wristAnglePublish = aNH.advertise<geometry_msgs::QuaternionStamped>((publishedName + "/wristAngle/prev_cmd"), 10);
    imuPublish = aNH.advertise<sensor_msgs::Imu>((publishedName + "/imu"), 10);
    odomPublish = aNH.advertise<nav_msgs::Odometry>((publishedName + "/odom"), 10);
    sonarLeftPublish = aNH.advertise<sensor_msgs::Range>((publishedName + "/sonarLeft"), 10);
    sonarCenterPublish = aNH.advertise<sensor_msgs::Range>((publishedName + "/sonarCenter"), 10);
    sonarRightPublish = aNH.advertise<sensor_msgs::Range>((publishedName + "/sonarRight"), 10);
    infoLogPublisher = aNH.advertise<std_msgs::String>("/infoLog", 1, true);
    heartbeatPublisher = aNH.advertise<std_msgs::String>((publishedName + "/abridge/heartbeat"), 1, true);
    
    driveControlSubscriber = aNH.subscribe((publishedName + "/driveControl"), 10, driveCommandHandler);
    fingerAngleSubscriber = aNH.subscribe((publishedName + "/fingerAngle/cmd"), 1, fingerAngleHandler);
    wristAngleSubscriber = aNH.subscribe((publishedName + "/wristAngle/cmd"), 1, wristAngleHandler);
    modeSubscriber = aNH.subscribe((publishedName + "/mode"), 1, modeHandler);

    
    publishTimer = aNH.createTimer(ros::Duration(deltaTime), serialActivityTimer);
    publish_heartbeat_timer = aNH.createTimer(ros::Duration(heartbeat_publish_interval), publishHeartBeatTimerEventHandler);
    
    imu.header.frame_id = publishedName+"/base_link";
    
    odom.header.frame_id = publishedName+"/odom";
    odom.child_frame_id = publishedName+"/base_link";

    for (int i = 0; i < histArrayLength; i++)
    {
    evArray[i] = 0;
    eyArray[i] = 0;
    }
    
    prevDriveCommandUpdateTime = ros::Time::now();

    ros::spin();
    
    return EXIT_SUCCESS;
}

//This command handler recives a linear velocity setpoint and a angular yaw error
//and produces a command output for the left and right motors of the robot.
//See the following paper for description of PID controllers.
//Bennett, Stuart (November 1984). "Nicholas Minorsky and the automatic steering of ships". IEEE Control Systems Magazine. 4 (4): 10–15. doi:10.1109/MCS.1984.1104827. ISSN 0272-1708.
void driveCommandHandler(const geometry_msgs::Twist::ConstPtr& message) {
   

  float left = (message->linear.x); //target linear velocity in meters per second
  float right = (message->angular.z); //angular error in radians

  // Cap motor commands at 120. Experimentally determined that high values (tested 180 and 255) can cause 
  // the hardware to fail when the robot moves itself too violently.
  int max_motor_cmd = 120;

  if (currentMode == 1)
  {
    // Assumes left and right are always between -1 and 1
    float linear = left * max_motor_cmd; 
    float angular = right * max_motor_cmd; 
<<<<<<< HEAD

=======
	  
>>>>>>> 1c22ec40
    left = linear - angular;
    right = linear + angular;
  }

  // Check that the resulting motor commands do not exceed the specified safe maximum value
  if (left > max_motor_cmd)
  {
    left = max_motor_cmd;
  }
  else if (left < -max_motor_cmd)
  {
    left = - max_motor_cmd;
  }

  if (right > max_motor_cmd)
  {
    right = max_motor_cmd;
  }
  else if (right < -max_motor_cmd)
  {
    right = -max_motor_cmd;
  }

  int leftInt = left;
  int rightInt = right;
    
  sprintf(moveCmd, "v,%d,%d\n", leftInt, rightInt); //format data for arduino into c string
  usb.sendData(moveCmd);                      //send movement command to arduino over usb
  memset(&moveCmd, '\0', sizeof (moveCmd));   //clear the movement command string
}


// The finger and wrist handlers receive gripper angle commands in floating point
// radians, write them to a string and send that to the arduino
// for processing.
void fingerAngleHandler(const std_msgs::Float32::ConstPtr& angle) {
  char cmd[16]={'\0'};

  // Avoid dealing with negative exponents which confuse the conversion to string by checking if the angle is small
  if (angle->data < 0.01) {
    // 'f' indicates this is a finger command to the arduino
    sprintf(cmd, "f,0\n");
  } else {
    sprintf(cmd, "f,%.4g\n", angle->data);
  }
  usb.sendData(cmd);
  memset(&cmd, '\0', sizeof (cmd));
}

void wristAngleHandler(const std_msgs::Float32::ConstPtr& angle) {
    char cmd[16]={'\0'};

    // Avoid dealing with negative exponents which confuse the conversion to string by checking if the angle is small
  if (angle->data < 0.01) {
    // 'w' indicates this is a wrist command to the arduino
    sprintf(cmd, "w,0\n");
  } else {
    sprintf(cmd, "w,%.4g\n", angle->data);
  }
  usb.sendData(cmd);
  memset(&cmd, '\0', sizeof (cmd));
}

void serialActivityTimer(const ros::TimerEvent& e) {
    usb.sendData(dataCmd);
    parseData(usb.readData());
    publishRosTopics();
}

void publishRosTopics() {
    fingerAnglePublish.publish(fingerAngle);
    wristAnglePublish.publish(wristAngle);
    imuPublish.publish(imu);
    odomPublish.publish(odom);
    sonarLeftPublish.publish(sonarLeft);
    sonarCenterPublish.publish(sonarCenter);
    sonarRightPublish.publish(sonarRight);
}

void parseData(string str) {
    istringstream oss(str);
    string sentence;
    
    while (getline(oss, sentence, '\n')) {
		istringstream wss(sentence);
		string word;

		vector<string> dataSet;
		while (getline(wss, word, ',')) {
			dataSet.push_back(word);
		}

		if (dataSet.size() >= 3 && dataSet.at(1) == "1") {

            if (dataSet.at(0) == "GRF") {
                fingerAngle.header.stamp = ros::Time::now();
                fingerAngle.quaternion = tf::createQuaternionMsgFromRollPitchYaw(atof(dataSet.at(2).c_str()), 0.0, 0.0);
            }
			else if (dataSet.at(0) == "GRW") {
				wristAngle.header.stamp = ros::Time::now();
				wristAngle.quaternion = tf::createQuaternionMsgFromRollPitchYaw(atof(dataSet.at(2).c_str()), 0.0, 0.0);
			}
			else if (dataSet.at(0) == "IMU") {
				imu.header.stamp = ros::Time::now();
				imu.linear_acceleration.x = atof(dataSet.at(2).c_str());
				imu.linear_acceleration.y = 0; //atof(dataSet.at(3).c_str());
				imu.linear_acceleration.z = atof(dataSet.at(4).c_str());
				imu.angular_velocity.x = atof(dataSet.at(5).c_str());
				imu.angular_velocity.y = atof(dataSet.at(6).c_str());
				imu.angular_velocity.z = atof(dataSet.at(7).c_str());
				imu.orientation = tf::createQuaternionMsgFromRollPitchYaw(atof(dataSet.at(8).c_str()), atof(dataSet.at(9).c_str()), atof(dataSet.at(10).c_str()));
			}
			else if (dataSet.at(0) == "ODOM") {
				odom.header.stamp = ros::Time::now();
				odom.pose.pose.position.x += atof(dataSet.at(2).c_str()) / 100.0;
				odom.pose.pose.position.y += atof(dataSet.at(3).c_str()) / 100.0;
				odom.pose.pose.position.z = 0.0;
				odom.pose.pose.orientation = tf::createQuaternionMsgFromYaw(atof(dataSet.at(4).c_str()));
				odom.twist.twist.linear.x = atof(dataSet.at(5).c_str()) / 100.0;
				odom.twist.twist.linear.y = atof(dataSet.at(6).c_str()) / 100.0;
				odom.twist.twist.angular.z = atof(dataSet.at(7).c_str());
			}
			else if (dataSet.at(0) == "USL") {
				sonarLeft.header.stamp = ros::Time::now();
				sonarLeft.range = atof(dataSet.at(2).c_str()) / 100.0;
			}
			else if (dataSet.at(0) == "USC") {
				sonarCenter.header.stamp = ros::Time::now();
				sonarCenter.range = atof(dataSet.at(2).c_str()) / 100.0;
			}
			else if (dataSet.at(0) == "USR") {
				sonarRight.header.stamp = ros::Time::now();
				sonarRight.range = atof(dataSet.at(2).c_str()) / 100.0;
			}

		}
	}
}



void modeHandler(const std_msgs::UInt8::ConstPtr& message) {
	currentMode = message->data;
}

void publishHeartBeatTimerEventHandler(const ros::TimerEvent&) {
    std_msgs::String msg;
    msg.data = "";
    heartbeatPublisher.publish(msg);
}<|MERGE_RESOLUTION|>--- conflicted
+++ resolved
@@ -170,11 +170,7 @@
     // Assumes left and right are always between -1 and 1
     float linear = left * max_motor_cmd; 
     float angular = right * max_motor_cmd; 
-<<<<<<< HEAD
-
-=======
-	  
->>>>>>> 1c22ec40
+
     left = linear - angular;
     right = linear + angular;
   }
