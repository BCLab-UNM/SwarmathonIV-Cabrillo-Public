#include "Diagnostics.h"

#include <string>
#include <usb.h>
#include <sys/stat.h> // To check if a file exists
#include <std_msgs/String.h> // For creating ROS string messages
#include <ctime> // For time()

using namespace std;
using namespace gazebo;

Diagnostics::Diagnostics(std::string name) {

  node_heartbeat_timeout = 5.0;
  device_heartbeat_timeout = 2.0;
  diagnostics_start_time = ros::Time::now();
  node_start_delay = 20;

  this->publishedName = name;
  diagLogPublisher = nodeHandle.advertise<std_msgs::String>("/diagsLog", 1, true);
  diagnosticDataPublisher  = nodeHandle.advertise<std_msgs::Float32MultiArray>("/"+publishedName+"/diagnostics", 10);
  fingerAngleSubscribe = nodeHandle.subscribe(publishedName + "/fingerAngle/prev_cmd", 10, &Diagnostics::fingerTimestampUpdate, this);
  wristAngleSubscribe = nodeHandle.subscribe(publishedName + "/fingerAngle/prev_cmd", 10, &Diagnostics::wristTimestampUpdate, this);
  imuSubscribe = nodeHandle.subscribe(publishedName + "/imu", 10, &Diagnostics::imuTimestampUpdate, this);
  odometrySubscribe = nodeHandle.subscribe(publishedName + "/odom", 10, &Diagnostics::odometryTimestampUpdate, this);
  sonarLeftSubscribe = nodeHandle.subscribe(publishedName + "/sonarLeft", 10, &Diagnostics::sonarLeftTimestampUpdate, this);
  sonarCenterSubscribe = nodeHandle.subscribe(publishedName + "/sonarCenter", 10, &Diagnostics::sonarCenterTimestampUpdate, this);
  sonarRightSubscribe = nodeHandle.subscribe(publishedName + "/sonarRight", 10, &Diagnostics::sonarRightTimestampUpdate, this);
  bdridgeNodeSubscribe = nodeHandle.subscribe(publishedName + "/bridge/heartbeat", 1, &Diagnostics::bridgeNode,this);
  obstacleNodeSubscribe = nodeHandle.subscribe(publishedName + "/obstacle/heartbeat", 1, &Diagnostics::obstacleNode,this);
  behaviourNodeSubscribe = nodeHandle.subscribe(publishedName + "/mobility/heartbeat", 1, &Diagnostics::behaviourNode,this);
  ubloxNodeSubscribe = nodeHandle.subscribe(publishedName + "/fix" , 1, &Diagnostics::ubloxNode,this);

  // Initialize the variables we use to track the simulation update rate
  prevRealTime = common::Time(0.0);
  prevSimTime = common::Time(0.0);
  simRate = 0.0f;

  // Setup sensor check timers
  sensorCheckTimer = nodeHandle.createTimer(ros::Duration(sensorCheckInterval), &Diagnostics::sensorCheckTimerEventHandler, this);

  // Setup Node check timer
  nodeCheckTimer = nodeHandle.createTimer(ros::Duration(nodeCheckInterval), &Diagnostics::nodeCheckTimerEventHandler, this);
  
  simCheckTimer = nodeHandle.createTimer(ros::Duration(sensorCheckInterval), &Diagnostics::simCheckTimerEventHandler, this);

  if ( checkIfSimulatedRover() ) {
    // For processing gazebo messages from the world stats topic.
    // Used to gather information for simulated rovers

    // Create fake argv and argc for the gazebo setup
    char  arg0[] = "diagnostics";
    char* argv[] = { &arg0[0], NULL };
    int   argc   = (int)(sizeof(argv) / sizeof(argv[0])) - 1;
    gazebo::client::setup(argc, argv);

    // Create Gazebo node and init
    gazebo::transport::NodePtr newNode(new gazebo::transport::Node());
    gazeboNode = newNode;
    gazeboNode->Init();
    string worldStatsTopic = "/gazebo/default/world_stats";
    worldStatsSubscriber = gazeboNode->Subscribe(worldStatsTopic, &Diagnostics::simWorldStatsEventHandler, this);
    
    simulated = true;
    publishInfoLogMessage("Diagnostic Package Started. Simulated Rover.");
  } else {
    simulated = false;
    publishInfoLogMessage("Diagnostic Package Started. Physical Rover. ");
    
    try {       
      string name = wirelessDiags.setInterface();
      publishInfoLogMessage("Monitoring wireless interface " + name);
    } catch( exception &e ) {
      publishErrorLogMessage("Error setting interface name for wireless diagnostics: " + string(e.what()));
    }
  }
}

void Diagnostics::publishDiagnosticData() {
  if (!simulated) {
  WirelessInfo info;

  // Get info about the wireless interface
  // Catch and display an error if there was an exception
  try {
    info = wirelessDiags.getInfo();
  } catch( exception &e ){
    publishErrorLogMessage(e.what());
  return;
}

  std_msgs::Float32MultiArray rosMsg;
  rosMsg.data.clear();
  rosMsg.data.push_back(info.quality);
  rosMsg.data.push_back(info.bandwidthUsed);
  rosMsg.data.push_back(-1); // Sim update rate
  diagnosticDataPublisher.publish(rosMsg);  
  }
}

void Diagnostics::publishErrorLogMessage(std::string msg) {

  std_msgs::String ros_msg;
  ros_msg.data = "<font color=Red size=3>" + publishedName+" ("+getHumanFriendlyTime()+"): " + msg + "</font>";
  diagLogPublisher.publish(ros_msg);

}

void Diagnostics::publishWarningLogMessage(std::string msg) {
  std_msgs::String ros_msg;
  ros_msg.data = "<font color=Yellow size=2>" + publishedName+" ("+getHumanFriendlyTime()+"): " + msg + "</font>";
  diagLogPublisher.publish(ros_msg);
}

void Diagnostics::publishInfoLogMessage(std::string msg) {
  std_msgs::String ros_msg;
  ros_msg.data = "<font color=Lime size=2>" + publishedName + " ("+getHumanFriendlyTime()+"): " + msg + "</font>";
  diagLogPublisher.publish(ros_msg);
}

void Diagnostics::fingerTimestampUpdate(const geometry_msgs::QuaternionStamped::ConstPtr& message) {
	fingersTimestamp = message->header.stamp;
}

void Diagnostics::wristTimestampUpdate(const geometry_msgs::QuaternionStamped::ConstPtr& message) {
	wristTimestamp = message->header.stamp;
}

void Diagnostics::imuTimestampUpdate(const sensor_msgs::Imu::ConstPtr& message) {
	imuTimestamp = message->header.stamp;
}

void Diagnostics::odometryTimestampUpdate(const nav_msgs::Odometry::ConstPtr& message) {
	odometryTimestamp = message->header.stamp;
}

void Diagnostics::sonarLeftTimestampUpdate(const sensor_msgs::Range::ConstPtr& message) {
	sonarLeftTimestamp = message->header.stamp;
}

void Diagnostics::sonarCenterTimestampUpdate(const sensor_msgs::Range::ConstPtr& message) {
	sonarCenterTimestamp = message->header.stamp;
}

void Diagnostics::sonarRightTimestampUpdate(const sensor_msgs::Range::ConstPtr& message) {
    sonarRightTimestamp = message->header.stamp;
}

void Diagnostics::bridgeNode(std_msgs::String msg) {
    bridgeNodeTimestamp = ros::Time::now();
}

void Diagnostics::obstacleNode(std_msgs::String msg) {
    obstacleNodeTimestamp = ros::Time::now();
}

void Diagnostics::behaviourNode(std_msgs::String msg) {
    behaviourNodeTimestamp = ros::Time::now();
}

void Diagnostics::ubloxNode(const sensor_msgs::NavSatFix::ConstPtr& message) {
    ubloxNodeTimestamp = ros::Time::now();
}

// Return the current time in this timezone in "WeekDay Month Day hr:mni:sec year" format.
// We use this instead of asctime or ctime because it is thread safe
string Diagnostics::getHumanFriendlyTime() {
   time_t t = std::time(NULL);
   char humanReadableStr[100];
   
   if (strftime(humanReadableStr, sizeof(humanReadableStr), "%A %c", localtime(&t)))
     return humanReadableStr;
   else
     return ""; // There was a problem getting the time. Return the empty string.
   
}

// sensor check timeout handler. This function is triggered periodically and calls the
// sensor check functions.
void Diagnostics::sensorCheckTimerEventHandler(const ros::TimerEvent& event) {

  if (!simulated) {
  checkIMU();
  checkGPS();
  checkSonar();
  checkCamera();
  checkGripper();
  checkOdometry();
  
  publishDiagnosticData();
  }

}

void Diagnostics::nodeCheckTimerEventHandler(const ros::TimerEvent& event) {


    if (node_start_delay > (ros::Time::now() - diagnostics_start_time).sec) return;

    checkBridge();
    if (!simulated) {
        checkUblox();
    }

    checkObstacle();
    checkBehaviour();

}

void Diagnostics::simCheckTimerEventHandler(const ros::TimerEvent& event) {
  
  if (simulated) {
    std_msgs::Float32MultiArray rosMsg;
    rosMsg.data.clear();
    rosMsg.data.push_back(0.0f);
    rosMsg.data.push_back(0.0f);
    rosMsg.data.push_back(checkSimRate());
    diagnosticDataPublisher.publish(rosMsg);
  }
  
}

float Diagnostics::checkSimRate() {
  return simRate;
}

void Diagnostics::checkIMU() {
  // Example
  //publishWarningLogMessage("IMU Warning");
    if (ros::Time::now() - imuTimestamp <= ros::Duration(device_heartbeat_timeout)) {
		if (!imuConnected) {
			imuConnected = true;
			publishInfoLogMessage("IMU connected");
		}
	}
	else if (imuConnected) {
		imuConnected = false;
		publishErrorLogMessage("IMU is not connected");
	}
}

void Diagnostics::checkGPS() {
  // Example
  //publishWarningLogMessage("GPS Warning");

  // Check that a U-Blox device exists in the connected USB devices list

  if ( checkGPSExists() ) {
    // Notify the GUI only if reconnected after being previously disconnected
    if (!GPSConnected) publishInfoLogMessage("GPS reconnected");
    GPSConnected = true;
  } else { 
    if (GPSConnected) // Guard against repeating the error.
      publishErrorLogMessage("GPS is not connected");
    GPSConnected = false;
  }
}

void Diagnostics::checkCamera() {
    // Example
  //publishWarningLogMessage("Camera Warning");

  // Check that a Logitec c170 device exists in the connected USB devices list
  if ( checkCameraExists() ) {
    // Notify the GUI only if reconnected after being previously disconnected
    if (!cameraConnected) publishInfoLogMessage("Camera reconnected");
    cameraConnected = true;
  } else {
    if (cameraConnected)
    publishErrorLogMessage("Camera not connected");
    cameraConnected = false;
  }
}

void Diagnostics::checkSonar() {
  //Example
  //publishErrorLogMessage("Sonar Error");

    if (ros::Time::now() - sonarLeftTimestamp <= ros::Duration(device_heartbeat_timeout)) {
		if (!sonarLeftConnected) {
			sonarLeftConnected = true;
			publishInfoLogMessage("Left ultrasound connected");
		}
	}
	else if (sonarLeftConnected) {
		sonarLeftConnected = false;
		publishErrorLogMessage("Left ultrasound is not connected");
	}

    if (ros::Time::now() - sonarCenterTimestamp <= ros::Duration(device_heartbeat_timeout)) {
		if (!sonarCenterConnected) {
			sonarCenterConnected = true;
			publishInfoLogMessage("Center ultrasound connected");
		}
	}
	else if (sonarCenterConnected) {
		sonarCenterConnected = false;
		publishErrorLogMessage("Center ultrasound is not connected");
	}

    if (ros::Time::now() - sonarRightTimestamp <= ros::Duration(device_heartbeat_timeout)) {
		if (!sonarRightConnected) {
			sonarRightConnected = true;
			publishInfoLogMessage("Right ultrasound connected");
		}
	}
	else if (sonarRightConnected) {
		sonarRightConnected = false;
		publishErrorLogMessage("Right ultrasound is not connected");
	}
}

void Diagnostics::checkGripper() {
	// Example
	//publishWarningLogMessage("Gripper Warning");

    if (ros::Time::now() - fingersTimestamp <= ros::Duration(device_heartbeat_timeout)) {
		if (!fingersConnected) {
			fingersConnected = true;
			publishInfoLogMessage("Gripper fingers connected");
		}
	}
	else if (fingersConnected) {
		fingersConnected = false;
		publishErrorLogMessage("Gripper fingers are not connected");
	}

    if (ros::Time::now() - wristTimestamp <= ros::Duration(device_heartbeat_timeout)) {
		if (!wristConnected) {
			wristConnected = true;
			publishInfoLogMessage("Gripper wrist connected");
		}
	}
	else if (wristConnected) {
		wristConnected = false;
		publishErrorLogMessage("Gripper wrist is not connected");
	}
}

void Diagnostics::checkOdometry() {
	// Example
	//publishWarningLogMessage("Odometry Warning");

    if (ros::Time::now() - odometryTimestamp <= ros::Duration(device_heartbeat_timeout)) {
		if (!odometryConnected) {
			odometryConnected = true;
			publishInfoLogMessage("Encoders connected");
		}
	}
	else if (odometryConnected) {
		odometryConnected = false;
		publishErrorLogMessage("Encoders are not connected");
	}
}

void Diagnostics::checkBridge() {

    if (ros::Time::now() - bridgeNodeTimestamp <= ros::Duration(node_heartbeat_timeout)) {
        if (!bridgeRunning) {
            bridgeRunning = true;
            publishInfoLogMessage("the bridge node is now running");
        }
    }
    else if (bridgeRunning) {
        bridgeRunning = false;
        publishErrorLogMessage("the bridge node is not running");
    }
}

void Diagnostics::checkObstacle() {

    if (ros::Time::now() - obstacleNodeTimestamp <= ros::Duration(node_heartbeat_timeout)) {
        if (!obstacleRunning) {
            obstacleRunning = true;
            publishInfoLogMessage("the obstacle node is now running");
        }
    }
    else if (obstacleRunning) {
        obstacleRunning = false;
        publishErrorLogMessage("the obstacle node is not running");
    }
}

void Diagnostics::checkBehaviour() {

    if (ros::Time::now() - behaviourNodeTimestamp <= ros::Duration(node_heartbeat_timeout)) {
        if (!behaviourRunning) {
            behaviourRunning = true;
            publishInfoLogMessage("the behaviour node is now running");
        }
    }
    else if (behaviourRunning) {
        behaviourRunning = false;
        publishErrorLogMessage("the behaviour node is not running");
    }
}

void Diagnostics::checkUblox() {

    if (ros::Time::now() - ubloxNodeTimestamp <= ros::Duration(node_heartbeat_timeout)) {
        if (!ubloxRunning) {
            ubloxRunning = true;
            publishInfoLogMessage("the ublox node is now running");
        }
    }
    else if (ubloxRunning) {
        ubloxRunning = false;
        publishErrorLogMessage("the ublox node is not running");
    }
}

// Check if the U-Blox GPS is connected
// ID_VENDOR = 0x1546
// ID_PRODUCT = 0x01a6
bool Diagnostics::checkGPSExists(){
  uint16_t GPSVendorID = 0x1546;
  uint16_t GPSProductID = 0x01a6;
  return checkUSBDeviceExists( GPSVendorID, GPSProductID );
}

// Check if the Logitech c170 camera is connected
// ID_VENDOR = 0x046d
// ID_PRODUCT = 0x082b
bool Diagnostics::checkCameraExists(){
  uint16_t cameraVendorID = 0x046d;
  uint16_t cameraProductID = 0x082b;
  return checkUSBDeviceExists( cameraVendorID, cameraProductID );
}


// Search through the connected USB devices for one that matches the
// specified vendorID and productID
bool Diagnostics::checkUSBDeviceExists(uint16_t vendorID, uint16_t productID){
  
  struct usb_bus *bus;
  struct usb_device *dev;
  usb_init();
  usb_find_busses();
  usb_find_devices();

  // Iterate through busses and devices
  for (bus = usb_busses; bus; bus = bus->next)
    for (dev = bus->devices; dev; dev = dev->next)
      if ( dev->descriptor.idVendor == vendorID && dev->descriptor.idProduct == productID )
        return true; 

  // GPS not found
  return false;
}

void Diagnostics::simWorldStatsEventHandler(ConstWorldStatisticsPtr &msg) {
  
  const msgs::Time simTimeMsg = msg->sim_time();
  const msgs::Time realTimeMsg = msg->real_time();

  common::Time simTime(simTimeMsg.sec(), simTimeMsg.nsec());
  common::Time realTime(realTimeMsg.sec(), realTimeMsg.nsec());
  
  common::Time deltaSimTime = simTime - prevSimTime;
  common::Time deltaRealTime = realTime - prevRealTime;

  prevSimTime = simTime;
  prevRealTime = realTime;

  simRate = (deltaSimTime.Double())/(deltaRealTime.Double());
}

// Check whether a rover model file exists with the same name as this rover name
// if not then we should be a physcial rover. Need a better method.
bool Diagnostics::checkIfSimulatedRover() {
  struct stat buffer;
  const char *model_path_env = "GAZEBO_MODEL_PATH";
  char *model_root = getenv(model_path_env);
  if (model_root != NULL) {
    string model_path = string(model_root)+"/"+publishedName+"/model.sdf";
    return (stat(model_path.c_str(), &buffer) == 0);
  }
  else {
    return false;
  }
}
<<<<<<< HEAD
  
=======

>>>>>>> ffccdb2f
Diagnostics::~Diagnostics() {
  gazebo::shutdown();
}
<|MERGE_RESOLUTION|>--- conflicted
+++ resolved
@@ -479,11 +479,7 @@
     return false;
   }
 }
-<<<<<<< HEAD
-  
-=======
-
->>>>>>> ffccdb2f
+
 Diagnostics::~Diagnostics() {
   gazebo::shutdown();
 }
