#include "Diagnostics.h"

#include <string>
#include <usb.h>
#include <sys/stat.h> // To check if a file exists
#include <std_msgs/String.h> // For creating ROS string messages
#include <ctime> // For time()

using namespace std;
using namespace gazebo;

Diagnostics::Diagnostics(std::string name) {

  node_heartbeat_timeout = 5.0;
  device_heartbeat_timeout = 2.0;
  diagnostics_start_time = ros::Time::now();
  node_start_delay = 20;

  this->publishedName = name;
  diagLogPublisher = nodeHandle.advertise<std_msgs::String>("/diagsLog", 1, true);
  diagnosticDataPublisher  = nodeHandle.advertise<std_msgs::Float32MultiArray>("/"+publishedName+"/diagnostics", 10);
  fingerAngleSubscribe = nodeHandle.subscribe(publishedName + "/fingerAngle/prev_cmd", 10, &Diagnostics::fingerTimestampUpdate, this);
  wristAngleSubscribe = nodeHandle.subscribe(publishedName + "/fingerAngle/prev_cmd", 10, &Diagnostics::wristTimestampUpdate, this);
  imuSubscribe = nodeHandle.subscribe(publishedName + "/imu", 10, &Diagnostics::imuTimestampUpdate, this);
  odometrySubscribe = nodeHandle.subscribe(publishedName + "/odom", 10, &Diagnostics::odometryTimestampUpdate, this);
  sonarLeftSubscribe = nodeHandle.subscribe(publishedName + "/sonarLeft", 10, &Diagnostics::sonarLeftTimestampUpdate, this);
  sonarCenterSubscribe = nodeHandle.subscribe(publishedName + "/sonarCenter", 10, &Diagnostics::sonarCenterTimestampUpdate, this);
  sonarRightSubscribe = nodeHandle.subscribe(publishedName + "/sonarRight", 10, &Diagnostics::sonarRightTimestampUpdate, this);
<<<<<<< HEAD
  bdridgeNodeSubscribe = nodeHandle.subscribe(publishedName + "/bridge/heartbeat", 1, &Diagnostics::bridgeNode,this);
  behaviourNodeSubscribe = nodeHandle.subscribe(publishedName + "/mobility/heartbeat", 1, &Diagnostics::behaviourNode,this);
=======
  abdridgeNodeSubscribe = nodeHandle.subscribe(publishedName + "/abridge/heartbeat", 1, &Diagnostics::abridgeNode,this);
  sbdridgeNodeSubscribe = nodeHandle.subscribe(publishedName + "/sbridge/heartbeat", 1, &Diagnostics::sbridgeNode,this);
  behaviourNodeSubscribe = nodeHandle.subscribe(publishedName + "/behaviour/heartbeat", 1, &Diagnostics::behaviourNode,this);
>>>>>>> d27e2f1b
  ubloxNodeSubscribe = nodeHandle.subscribe(publishedName + "/fix" , 1, &Diagnostics::ubloxNode,this);

  // Initialize the variables we use to track the simulation update rate
  prevRealTime = common::Time(0.0);
  prevSimTime = common::Time(0.0);
  simRate = 0.0f;

  // Setup sensor check timers
  sensorCheckTimer = nodeHandle.createTimer(ros::Duration(sensorCheckInterval), &Diagnostics::sensorCheckTimerEventHandler, this);

  // Setup Node check timer
  nodeCheckTimer = nodeHandle.createTimer(ros::Duration(nodeCheckInterval), &Diagnostics::nodeCheckTimerEventHandler, this);
  
  simCheckTimer = nodeHandle.createTimer(ros::Duration(sensorCheckInterval), &Diagnostics::simCheckTimerEventHandler, this);

  if ( checkIfSimulatedRover() ) {
    // For processing gazebo messages from the world stats topic.
    // Used to gather information for simulated rovers

    // Create fake argv and argc for the gazebo setup
    char  arg0[] = "diagnostics";
    char* argv[] = { &arg0[0], NULL };
    int   argc   = (int)(sizeof(argv) / sizeof(argv[0])) - 1;
    gazebo::client::setup(argc, argv);

    // Create Gazebo node and init
    gazebo::transport::NodePtr newNode(new gazebo::transport::Node());
    gazeboNode = newNode;
    gazeboNode->Init();
    string worldStatsTopic = "/gazebo/default/world_stats";
    worldStatsSubscriber = gazeboNode->Subscribe(worldStatsTopic, &Diagnostics::simWorldStatsEventHandler, this);
    
    simulated = true;
    publishInfoLogMessage("Diagnostic Package Started. Simulated Rover.");
  } else {
    simulated = false;
    publishInfoLogMessage("Diagnostic Package Started. Physical Rover. ");
    
    try {       
      string name = wirelessDiags.setInterface();
      publishInfoLogMessage("Monitoring wireless interface " + name);
    } catch( exception &e ) {
      publishErrorLogMessage("Error setting interface name for wireless diagnostics: " + string(e.what()));
    }
  }
}

void Diagnostics::publishDiagnosticData() {
  if (!simulated) {
  WirelessInfo info;

  // Get info about the wireless interface
  // Catch and display an error if there was an exception
  try {
    info = wirelessDiags.getInfo();
  } catch( exception &e ){
    publishErrorLogMessage(e.what());
  return;
}

  std_msgs::Float32MultiArray rosMsg;
  rosMsg.data.clear();
  rosMsg.data.push_back(info.quality);
  rosMsg.data.push_back(info.bandwidthUsed);
  rosMsg.data.push_back(-1); // Sim update rate
  diagnosticDataPublisher.publish(rosMsg);  
  }
}

void Diagnostics::publishErrorLogMessage(std::string msg) {

  std_msgs::String ros_msg;
  ros_msg.data = "<font color=Red size=3>" + publishedName+" ("+getHumanFriendlyTime()+"): " + msg + "</font>";
  diagLogPublisher.publish(ros_msg);

}

void Diagnostics::publishWarningLogMessage(std::string msg) {
  std_msgs::String ros_msg;
  ros_msg.data = "<font color=Yellow size=2>" + publishedName+" ("+getHumanFriendlyTime()+"): " + msg + "</font>";
  diagLogPublisher.publish(ros_msg);
}

void Diagnostics::publishInfoLogMessage(std::string msg) {
  std_msgs::String ros_msg;
  ros_msg.data = "<font color=Lime size=2>" + publishedName + " ("+getHumanFriendlyTime()+"): " + msg + "</font>";
  diagLogPublisher.publish(ros_msg);
}

void Diagnostics::fingerTimestampUpdate(const geometry_msgs::QuaternionStamped::ConstPtr& message) {
	fingersTimestamp = message->header.stamp;
}

void Diagnostics::wristTimestampUpdate(const geometry_msgs::QuaternionStamped::ConstPtr& message) {
	wristTimestamp = message->header.stamp;
}

void Diagnostics::imuTimestampUpdate(const sensor_msgs::Imu::ConstPtr& message) {
	imuTimestamp = message->header.stamp;
}

void Diagnostics::odometryTimestampUpdate(const nav_msgs::Odometry::ConstPtr& message) {
	odometryTimestamp = message->header.stamp;
}

void Diagnostics::sonarLeftTimestampUpdate(const sensor_msgs::Range::ConstPtr& message) {
	sonarLeftTimestamp = message->header.stamp;
}

void Diagnostics::sonarCenterTimestampUpdate(const sensor_msgs::Range::ConstPtr& message) {
	sonarCenterTimestamp = message->header.stamp;
}

void Diagnostics::sonarRightTimestampUpdate(const sensor_msgs::Range::ConstPtr& message) {
    sonarRightTimestamp = message->header.stamp;
}

<<<<<<< HEAD
void Diagnostics::bridgeNode(std_msgs::String msg) {
    bridgeNodeTimestamp = ros::Time::now();
=======
void Diagnostics::abridgeNode(std_msgs::String msg) {
    abridgeNodeTimestamp = ros::Time::now();
}

void Diagnostics::sbridgeNode(std_msgs::String msg) {
    sbridgeNodeTimestamp = ros::Time::now();
>>>>>>> d27e2f1b
}

void Diagnostics::behaviourNode(std_msgs::String msg) {
    behaviourNodeTimestamp = ros::Time::now();
}

void Diagnostics::ubloxNode(const sensor_msgs::NavSatFix::ConstPtr& message) {
    ubloxNodeTimestamp = ros::Time::now();
}

// Return the current time in this timezone in "WeekDay Month Day hr:mni:sec year" format.
// We use this instead of asctime or ctime because it is thread safe
string Diagnostics::getHumanFriendlyTime() {
   time_t t = std::time(NULL);
   char humanReadableStr[100];
   
   if (strftime(humanReadableStr, sizeof(humanReadableStr), "%A %c", localtime(&t)))
     return humanReadableStr;
   else
     return ""; // There was a problem getting the time. Return the empty string.
   
}

// sensor check timeout handler. This function is triggered periodically and calls the
// sensor check functions.
void Diagnostics::sensorCheckTimerEventHandler(const ros::TimerEvent& event) {

  if (!simulated) {
  checkIMU();
  checkGPS();
  checkSonar();
  checkCamera();
  checkGripper();
  checkOdometry();
  
  publishDiagnosticData();
  }

}

void Diagnostics::nodeCheckTimerEventHandler(const ros::TimerEvent& event) {


    if (node_start_delay > (ros::Time::now() - diagnostics_start_time).sec) return;

    checkBridge();
    if (!simulated) {
        checkUblox();
    }

    checkBehaviour();

}

void Diagnostics::simCheckTimerEventHandler(const ros::TimerEvent& event) {
  
  if (simulated) {
    std_msgs::Float32MultiArray rosMsg;
    rosMsg.data.clear();
    rosMsg.data.push_back(0.0f);
    rosMsg.data.push_back(0.0f);
    rosMsg.data.push_back(checkSimRate());
    diagnosticDataPublisher.publish(rosMsg);
  }
  
}

float Diagnostics::checkSimRate() {
  return simRate;
}

void Diagnostics::checkIMU() {
  // Example
  //publishWarningLogMessage("IMU Warning");
    if (ros::Time::now() - imuTimestamp <= ros::Duration(device_heartbeat_timeout)) {
		if (!imuConnected) {
			imuConnected = true;
			publishInfoLogMessage("IMU connected");
		}
	}
	else if (imuConnected) {
		imuConnected = false;
		publishErrorLogMessage("IMU is not connected");
	}
}

void Diagnostics::checkGPS() {
  // Example
  //publishWarningLogMessage("GPS Warning");

  // Check that a U-Blox device exists in the connected USB devices list

  if ( checkGPSExists() ) {
    // Notify the GUI only if reconnected after being previously disconnected
    if (!GPSConnected) publishInfoLogMessage("GPS reconnected");
    GPSConnected = true;
  } else { 
    if (GPSConnected) // Guard against repeating the error.
      publishErrorLogMessage("GPS is not connected");
    GPSConnected = false;
  }
}

void Diagnostics::checkCamera() {
    // Example
  //publishWarningLogMessage("Camera Warning");

  // Check that a Logitec c170 device exists in the connected USB devices list
  if ( checkCameraExists() ) {
    // Notify the GUI only if reconnected after being previously disconnected
    if (!cameraConnected) publishInfoLogMessage("Camera reconnected");
    cameraConnected = true;
  } else {
    if (cameraConnected)
    publishErrorLogMessage("Camera not connected");
    cameraConnected = false;
  }
}

void Diagnostics::checkSonar() {
  //Example
  //publishErrorLogMessage("Sonar Error");

    if (ros::Time::now() - sonarLeftTimestamp <= ros::Duration(device_heartbeat_timeout)) {
		if (!sonarLeftConnected) {
			sonarLeftConnected = true;
			publishInfoLogMessage("Left ultrasound connected");
		}
	}
	else if (sonarLeftConnected) {
		sonarLeftConnected = false;
		publishErrorLogMessage("Left ultrasound is not connected");
	}

    if (ros::Time::now() - sonarCenterTimestamp <= ros::Duration(device_heartbeat_timeout)) {
		if (!sonarCenterConnected) {
			sonarCenterConnected = true;
			publishInfoLogMessage("Center ultrasound connected");
		}
	}
	else if (sonarCenterConnected) {
		sonarCenterConnected = false;
		publishErrorLogMessage("Center ultrasound is not connected");
	}

    if (ros::Time::now() - sonarRightTimestamp <= ros::Duration(device_heartbeat_timeout)) {
		if (!sonarRightConnected) {
			sonarRightConnected = true;
			publishInfoLogMessage("Right ultrasound connected");
		}
	}
	else if (sonarRightConnected) {
		sonarRightConnected = false;
		publishErrorLogMessage("Right ultrasound is not connected");
	}
}

void Diagnostics::checkGripper() {
	// Example
	//publishWarningLogMessage("Gripper Warning");

    if (ros::Time::now() - fingersTimestamp <= ros::Duration(device_heartbeat_timeout)) {
		if (!fingersConnected) {
			fingersConnected = true;
			publishInfoLogMessage("Gripper fingers connected");
		}
	}
	else if (fingersConnected) {
		fingersConnected = false;
		publishErrorLogMessage("Gripper fingers are not connected");
	}

    if (ros::Time::now() - wristTimestamp <= ros::Duration(device_heartbeat_timeout)) {
		if (!wristConnected) {
			wristConnected = true;
			publishInfoLogMessage("Gripper wrist connected");
		}
	}
	else if (wristConnected) {
		wristConnected = false;
		publishErrorLogMessage("Gripper wrist is not connected");
	}
}

void Diagnostics::checkOdometry() {
	// Example
	//publishWarningLogMessage("Odometry Warning");

    if (ros::Time::now() - odometryTimestamp <= ros::Duration(device_heartbeat_timeout)) {
		if (!odometryConnected) {
			odometryConnected = true;
			publishInfoLogMessage("Encoders connected");
		}
	}
	else if (odometryConnected) {
		odometryConnected = false;
		publishErrorLogMessage("Encoders are not connected");
	}
}

void Diagnostics::checkBridge() {

    if (ros::Time::now() - bridgeNodeTimestamp <= ros::Duration(node_heartbeat_timeout)) {
        if (!bridgeRunning) {
            bridgeRunning = true;
            publishInfoLogMessage("the bridge node is now running");
        }
    }
<<<<<<< HEAD
    else if (bridgeRunning) {
        bridgeRunning = false;
        publishErrorLogMessage("the bridge node is not running");
=======
    else if (sbridgeRunning) {
        sbridgeRunning = false;
        publishErrorLogMessage("the sbridge node is not running");
>>>>>>> d27e2f1b
    }
}

void Diagnostics::checkBehaviour() {

    if (ros::Time::now() - behaviourNodeTimestamp <= ros::Duration(node_heartbeat_timeout)) {
        if (!behaviourRunning) {
            behaviourRunning = true;
            publishInfoLogMessage("the behaviour node is now running");
        }
    }
    else if (behaviourRunning) {
        behaviourRunning = false;
        publishErrorLogMessage("the behaviour node is not running");
    }
}

void Diagnostics::checkUblox() {

    if (ros::Time::now() - ubloxNodeTimestamp <= ros::Duration(node_heartbeat_timeout)) {
        if (!ubloxRunning) {
            ubloxRunning = true;
            publishInfoLogMessage("the ublox node is now running");
        }
    }
    else if (ubloxRunning) {
        ubloxRunning = false;
        publishErrorLogMessage("the ublox node is not running");
    }
}

// Check if the U-Blox GPS is connected
// ID_VENDOR = 0x1546
// ID_PRODUCT = 0x01a6
bool Diagnostics::checkGPSExists(){
  uint16_t GPSVendorID = 0x1546;
  uint16_t GPSProductID = 0x01a6;
  return checkUSBDeviceExists( GPSVendorID, GPSProductID );
}

// Check if the Logitech c170 camera is connected
// ID_VENDOR = 0x046d
// ID_PRODUCT = 0x082b
bool Diagnostics::checkCameraExists(){
  uint16_t cameraVendorID = 0x046d;
  uint16_t cameraProductID = 0x082b;
  return checkUSBDeviceExists( cameraVendorID, cameraProductID );
}


// Search through the connected USB devices for one that matches the
// specified vendorID and productID
bool Diagnostics::checkUSBDeviceExists(uint16_t vendorID, uint16_t productID){
  
  struct usb_bus *bus;
  struct usb_device *dev;
  usb_init();
  usb_find_busses();
  usb_find_devices();

  // Iterate through busses and devices
  for (bus = usb_busses; bus; bus = bus->next)
    for (dev = bus->devices; dev; dev = dev->next)
      if ( dev->descriptor.idVendor == vendorID && dev->descriptor.idProduct == productID )
        return true; 

  // GPS not found
  return false;
}

void Diagnostics::simWorldStatsEventHandler(ConstWorldStatisticsPtr &msg) {
  
  const msgs::Time simTimeMsg = msg->sim_time();
  const msgs::Time realTimeMsg = msg->real_time();

  common::Time simTime(simTimeMsg.sec(), simTimeMsg.nsec());
  common::Time realTime(realTimeMsg.sec(), realTimeMsg.nsec());
  
  common::Time deltaSimTime = simTime - prevSimTime;
  common::Time deltaRealTime = realTime - prevRealTime;

  prevSimTime = simTime;
  prevRealTime = realTime;

  simRate = (deltaSimTime.Double())/(deltaRealTime.Double());
}

// Check whether a rover model file exists with the same name as this rover name
// if not then we should be a physcial rover. Need a better method.
bool Diagnostics::checkIfSimulatedRover() {
  struct stat buffer;
  const char *model_path_env = "GAZEBO_MODEL_PATH";
  char *model_root = getenv(model_path_env);
  if (model_root != NULL) {
    string model_path = string(model_root)+"/"+publishedName+"/model.sdf";
    return (stat(model_path.c_str(), &buffer) == 0);
  }
  else {
    return false;
  }
}

Diagnostics::~Diagnostics() {
  gazebo::shutdown();
}
<|MERGE_RESOLUTION|>--- conflicted
+++ resolved
@@ -26,14 +26,7 @@
   sonarLeftSubscribe = nodeHandle.subscribe(publishedName + "/sonarLeft", 10, &Diagnostics::sonarLeftTimestampUpdate, this);
   sonarCenterSubscribe = nodeHandle.subscribe(publishedName + "/sonarCenter", 10, &Diagnostics::sonarCenterTimestampUpdate, this);
   sonarRightSubscribe = nodeHandle.subscribe(publishedName + "/sonarRight", 10, &Diagnostics::sonarRightTimestampUpdate, this);
-<<<<<<< HEAD
   bdridgeNodeSubscribe = nodeHandle.subscribe(publishedName + "/bridge/heartbeat", 1, &Diagnostics::bridgeNode,this);
-  behaviourNodeSubscribe = nodeHandle.subscribe(publishedName + "/mobility/heartbeat", 1, &Diagnostics::behaviourNode,this);
-=======
-  abdridgeNodeSubscribe = nodeHandle.subscribe(publishedName + "/abridge/heartbeat", 1, &Diagnostics::abridgeNode,this);
-  sbdridgeNodeSubscribe = nodeHandle.subscribe(publishedName + "/sbridge/heartbeat", 1, &Diagnostics::sbridgeNode,this);
-  behaviourNodeSubscribe = nodeHandle.subscribe(publishedName + "/behaviour/heartbeat", 1, &Diagnostics::behaviourNode,this);
->>>>>>> d27e2f1b
   ubloxNodeSubscribe = nodeHandle.subscribe(publishedName + "/fix" , 1, &Diagnostics::ubloxNode,this);
 
   // Initialize the variables we use to track the simulation update rate
@@ -151,21 +144,8 @@
     sonarRightTimestamp = message->header.stamp;
 }
 
-<<<<<<< HEAD
 void Diagnostics::bridgeNode(std_msgs::String msg) {
     bridgeNodeTimestamp = ros::Time::now();
-=======
-void Diagnostics::abridgeNode(std_msgs::String msg) {
-    abridgeNodeTimestamp = ros::Time::now();
-}
-
-void Diagnostics::sbridgeNode(std_msgs::String msg) {
-    sbridgeNodeTimestamp = ros::Time::now();
->>>>>>> d27e2f1b
-}
-
-void Diagnostics::behaviourNode(std_msgs::String msg) {
-    behaviourNodeTimestamp = ros::Time::now();
 }
 
 void Diagnostics::ubloxNode(const sensor_msgs::NavSatFix::ConstPtr& message) {
@@ -212,8 +192,6 @@
         checkUblox();
     }
 
-    checkBehaviour();
-
 }
 
 void Diagnostics::simCheckTimerEventHandler(const ros::TimerEvent& event) {
@@ -370,29 +348,9 @@
             publishInfoLogMessage("the bridge node is now running");
         }
     }
-<<<<<<< HEAD
     else if (bridgeRunning) {
         bridgeRunning = false;
         publishErrorLogMessage("the bridge node is not running");
-=======
-    else if (sbridgeRunning) {
-        sbridgeRunning = false;
-        publishErrorLogMessage("the sbridge node is not running");
->>>>>>> d27e2f1b
-    }
-}
-
-void Diagnostics::checkBehaviour() {
-
-    if (ros::Time::now() - behaviourNodeTimestamp <= ros::Duration(node_heartbeat_timeout)) {
-        if (!behaviourRunning) {
-            behaviourRunning = true;
-            publishInfoLogMessage("the behaviour node is now running");
-        }
-    }
-    else if (behaviourRunning) {
-        behaviourRunning = false;
-        publishErrorLogMessage("the behaviour node is not running");
     }
 }
 
