#include "sbridge.h"

sbridge::sbridge(std::string publishedName) {

    ros::NodeHandle sNH;


    driveControlSubscriber = sNH.subscribe((publishedName + "/driveControl"), 10, &sbridge::cmdHandler, this);

    heartbeatPublisher = sNH.advertise<std_msgs::String>((publishedName + "/sbridge/heartbeat"), 1, false);
    skidsteerPublish = sNH.advertise<geometry_msgs::Twist>((publishedName + "/skidsteer"), 10);
    infoLogPublisher = sNH.advertise<std_msgs::String>("/infoLog", 1, true);

    float heartbeat_publish_interval = 2;
    publish_heartbeat_timer = sNH.createTimer(ros::Duration(heartbeat_publish_interval), &sbridge::publishHeartBeatTimerEventHandler, this);


     ROS_INFO("constructor");

}

void sbridge::cmdHandler(const geometry_msgs::Twist::ConstPtr& message) {
    double left = (message->linear.x);
    double right = (message->angular.z);
    
    float max_turn_rate = 4.5; //radians per second
    float max_linear_velocity = 0.6; // meters per second

    float turn = 0;
    float forward = 0;

    float linearVel = (left + right)/2;
    float angularVel = (right-left)/2;

    turn = angularVel/180;
    forward = linearVel/400;
    if (forward >= 150){

      forward -= (abs(turn)/5);
    }
<<<<<<< HEAD
=======
    else
    {

        float linearVel = (left + right)/2;
        float angularVel = (right-left)/2;

        turn = angularVel/55;
        forward = linearVel/425;
        if (forward >= 150){
>>>>>>> ca273613

    if (linearVel >= 0 && forward <= 0)
    {
      forward = 0;
    }
    if (linearVel <= 0 && forward >= 0)
    {
      forward = 0;
    }

    if (fabs(forward) >= max_linear_velocity) {
        forward = forward/fabs(forward) * max_linear_velocity;
    }

    if (fabs(turn) >= max_turn_rate) { //max value needs tuning
        turn = turn/fabs(turn) * max_turn_rate;
    }

    velocity.linear.x = forward,
            velocity.angular.z = turn;
    skidsteerPublish.publish(velocity);
}

void sbridge::publishHeartBeatTimerEventHandler(const ros::TimerEvent& event) {
    std_msgs::String msg;
    msg.data = "";
    heartbeatPublisher.publish(msg);

    ROS_INFO("%ds, %dnsec", event.last_real.sec, event.last_real.nsec);
}

sbridge::~sbridge() {
}<|MERGE_RESOLUTION|>--- conflicted
+++ resolved
@@ -32,24 +32,11 @@
     float linearVel = (left + right)/2;
     float angularVel = (right-left)/2;
 
-    turn = angularVel/180;
-    forward = linearVel/400;
+    turn = angularVel/55;
+    forward = linearVel/425;
     if (forward >= 150){
-
       forward -= (abs(turn)/5);
     }
-<<<<<<< HEAD
-=======
-    else
-    {
-
-        float linearVel = (left + right)/2;
-        float angularVel = (right-left)/2;
-
-        turn = angularVel/55;
-        forward = linearVel/425;
-        if (forward >= 150){
->>>>>>> ca273613
 
     if (linearVel >= 0 && forward <= 0)
     {
