--- conflicted
+++ resolved
@@ -125,14 +125,10 @@
     connect(this, SIGNAL(joystickLeftUpdate(double)), ui.joy_lcd_left, SLOT(display(double)));
     connect(this, SIGNAL(joystickRightUpdate(double)), ui.joy_lcd_right, SLOT(display(double)));
     connect(this, SIGNAL(updateObstacleCallCount(QString)), ui.perc_of_time_avoiding_obstacles, SLOT(setText(QString)));
-<<<<<<< HEAD
     connect(this, SIGNAL(sendInfoLogMessage(QString)), this, SLOT(receiveInfoLogMessage(QString)));
     connect(this, SIGNAL(sendDiagLogMessage(QString)), this, SLOT(receiveDiagLogMessage(QString)));
-=======
-    connect(this, SIGNAL(updateLog(QString)), this, SLOT(displayLogMessage(QString)));
     connect(ui.custom_world_path_button, SIGNAL(pressed()), this, SLOT(customWorldButtonEventHandler()));
     connect(ui.custom_distribution_radio_button, SIGNAL(toggled(bool)), this, SLOT(customWorldRadioButtonEventHandler(bool)));
->>>>>>> cb344c1c
 
     // Create a subscriber to listen for joystick events
     joystick_subscriber = nh.subscribe("/joy", 1000, &RoverGUIPlugin::joyEventHandler, this);
@@ -1004,7 +1000,7 @@
                                                     tr("Gazebo World File (*.world)"));
 
     sim_mgr.setCustomWorldPath(path);
-    emit displayLogMessage("User selected custom world path: " + path);
+    emit sendInfoLogMessage("User selected custom world path: " + path);
 
     // Extract the base filename for short display
     QFileInfo fi=path;
@@ -1408,7 +1404,7 @@
     // (before checking for collisions including the collection disk at the center)
     float d = arena_dim/2.0-(barrier_clearance+target_cluster_size_1_clearance);
 
-    for (int i = 0; i < 192; i++)
+    for (int i = 0; i < 256; i++)
     {
         qApp->processEvents(QEventLoop::ExcludeUserInputEvents);
         do
@@ -1426,28 +1422,6 @@
        qApp->processEvents(QEventLoop::ExcludeUserInputEvents);
     }
     emit sendInfoLogMessage("Placed 256 single targets");
-
-    // Four piles of 64
-    for (int i = 3; i < 4; i++)
-    {
-        // Keep GUI responsive
-        qApp->processEvents(QEventLoop::ExcludeUserInputEvents);
-
-        do
-        {
-            displayLogMessage("Tried to place cluster "+QString::number(i)+" at " + QString::number(proposed_x) + " " + QString::number(proposed_y));
-            proposed_x = d - ((float) rand()) / RAND_MAX*2*d;
-            proposed_y = d - ((float) rand()) / RAND_MAX*2*d;
-        }
-        while (sim_mgr.isLocationOccupied(proposed_x, proposed_y, target_cluster_size_64_clearance));
-        displayLogMessage("<font color=green>Succeeded.</font>");
-
-        progress_dialog.setValue(i*100.0f/4);
-        qApp->processEvents(QEventLoop::ExcludeUserInputEvents);
-
-        output = sim_mgr.addModel(QString("atags64_")+QString::number(i), QString("atags64_")+QString::number(i), proposed_x, proposed_y, 0, target_cluster_size_64_clearance);
-        displayLogMessage(output);
-    }
 
     return output;
 }
