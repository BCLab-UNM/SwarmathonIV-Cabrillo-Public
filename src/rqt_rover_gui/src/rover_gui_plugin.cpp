--- conflicted
+++ resolved
@@ -1452,13 +1452,8 @@
     progress_dialog.resize(500, 50);
     progress_dialog.show();
 
-<<<<<<< HEAD
     QString rovers[6] = {"lovelace", "maverick", "element618", "diomedes", "hector", "paris"};
-    QPoint rover_positions[6] = {QPoint(0,1), QPoint(1,1), QPoint(1,0), QPoint(-1,0), QPoint(0,-1), QPoint(-1,-1)};
-=======
-    QString rovers[6] = {"achilles", "aeneas", "ajax", "diomedes", "hector", "paris"};
     QPointF rover_positions[6] = {QPointF(0.0,1.0), QPointF(1.0,1.0), QPointF(1.0,0.0), QPointF(-1.0,0.0), QPointF(0.0,-1.0), QPointF(-1.0,-1.0)};
->>>>>>> 40b7f2cf
 
     // Add rovers to the simulation and start the associated ROS nodes
     for (int i = 0; i < n_rovers; i++)
