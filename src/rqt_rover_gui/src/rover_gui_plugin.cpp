--- conflicted
+++ resolved
@@ -1680,12 +1680,7 @@
     progress_dialog.resize(500, 50);
     progress_dialog.show();
 
-<<<<<<< HEAD
     QString rovers[6] = {"lovelace", "maverick", "element618", "diomedes", "hector", "paris"};
-    QPointF rover_positions[6] = {QPointF(0.0,1.0), QPointF(1.0,1.0), QPointF(1.0,0.0), QPointF(-1.0,0.0), QPointF(0.0,-1.0), QPointF(-1.0,-1.0)};
-=======
-    QString rovers[6] = {"achilles", "aeneas", "ajax", "diomedes", "hector", "paris"};
->>>>>>> 68617ed9
 
     /**
      * The distance to the rover from a corner position is calculated differently
