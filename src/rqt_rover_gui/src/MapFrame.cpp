--- conflicted
+++ resolved
@@ -624,16 +624,17 @@
 
 void MapFrame::mousePressEvent(QMouseEvent *event)
 {
-<<<<<<< HEAD
   std::set<std::string>::iterator it = display_list.find(rover_currently_selected);
 
+  // Failure condition: a valid rover is not selected.
   if(it == display_list.end())
   {
     emit sendInfoLogMessage("Waypoints Error: a valid rover is not selected!");
-=======
-  if(! map_data->inManualMode(rover_currently_selected))
-  {
->>>>>>> d27e2f1b
+    return;
+  }
+  // Failure condition: don't accept waypoints for rovers in autonomous mode
+  else if(! map_data->inManualMode(rover_currently_selected))
+  {
     return;
   }
 
