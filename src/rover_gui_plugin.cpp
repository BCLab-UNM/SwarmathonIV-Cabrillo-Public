--- conflicted
+++ resolved
@@ -708,13 +708,7 @@
         encoder_subscribers[*i] = nh.subscribe("/"+*i+"/odom/", 10, &RoverGUIPlugin::encoderEventHandler, this);
         ekf_subscribers[*i] = nh.subscribe("/"+*i+"/odom/ekf", 10, &RoverGUIPlugin::EKFEventHandler, this);
         gps_subscribers[*i] = nh.subscribe("/"+*i+"/odom/navsat", 10, &RoverGUIPlugin::GPSEventHandler, this);
-<<<<<<< HEAD
-=======
-        targetPickUpSubscribers[*i] = nh.subscribe("/"+*i+"/targetPickUpImage", 10, &RoverGUIPlugin::targetPickUpEventHandler, this);
-        targetDropOffSubscribers[*i] = nh.subscribe("/"+*i+"/targetDropOffImage", 10, &RoverGUIPlugin::targetDropOffEventHandler, this);
-        targetCoordinateSubscribers[*i] = nh.subscribe("/"+*i+"/targets", 10, &RoverGUIPlugin::targetCoordinateEventHandler, this);
         rover_diagnostic_subscribers[*i] = nh.subscribe("/"+*i+"/diagnostics", 10, &RoverGUIPlugin::diagnosticEventHandler, this);
->>>>>>> a468dab4
 
         QString rover_status = "";
         // Build new ui rover list string
