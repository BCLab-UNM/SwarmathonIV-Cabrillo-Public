--- conflicted
+++ resolved
@@ -1865,11 +1865,7 @@
          {
              addFinalsWalls();
          }
-<<<<<<< HEAD
-         if (ui.wall_apriltag_radio_button->isChecked())
-=======
          else
->>>>>>> bf2a88ec
          {
              addFinalsTagBoundary();
          }
@@ -1884,11 +1880,7 @@
         {
             addPrelimsWalls();
         }
-<<<<<<< HEAD
-        if (ui.wall_apriltag_radio_button->isChecked())
-=======
         else
->>>>>>> bf2a88ec
         {
             addPrelimsTagBoundary();
         }
