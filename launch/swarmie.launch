--- conflicted
+++ resolved
@@ -31,13 +31,9 @@
     <param name="DRIVE_SPEED" value="0.2"/>
     <param name="REVERSE_SPEED" value="0.2"/>
     <param name="TURN_SPEED" value="0.6"/>
-    <param name="HEADING_RESTORE_FACTOR" value="2.0"/>
+    <param name="HEADING_RESTORE_FACTOR" value="1.0"/>
     <param name="GOAL_DISTANCE_OK" value="0.1"/>
-<<<<<<< HEAD
-    <param name="ROTATE_THRESHOLD" value="0.1"/>
-=======
     <param name="ROTATE_THRESHOLD" value="0.19"/>
->>>>>>> a4521a16
     <param name="DRIVE_ANGLE_ABORT" value="1.5"/>
   </node>
 
