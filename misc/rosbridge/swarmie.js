'use strict';

//exports.make_swarmie = (robot) => new Swarmie(robot);

class Swarmie {
    constructor(robotName) {
        this.robotName = robotName;
        this.robotRos = new ROSLIB.Ros({
            url : 'ws://' + robotName + ':9090'
        });
        this.laptopRos = new ROSLIB.Ros({
            url : 'ws://localhost:9090'
        });
        this.robotRos.on('connection', function() {
            console.log('Connected to robot websocket server.');
        });
        this.laptopRos.on('connection', function() {
            console.log('Connected to laptop websocket server');
        });
        this.robotRos.on('error', function(error) {
            console.log('Error connecting to websocket server: ', error);
        });
        this.robotRos.on('close', function() {
            console.log('Connection to websocket server closed.');
        });

        this.abridgeHeartbeat = this.createPassthrough(this.robotRos, this.laptopRos, '/abridge/heartbeat', 'std_msgs/String', false, false);
        this.behaviourHeartbeat = this.createPassthrough(this.robotRos, this.laptopRos, '/behaviour/heartbeat', 'std_msgs/String', false, false);
        this.cameraInfo = this.createPassthrough(this.robotRos, this.laptopRos, '/camera/camera_info', 'sensor_msgs/CameraInfo', true, false);
        this.diagnostics = this.createPassthrough(this.robotRos, this.laptopRos, '/diagnostics', 'std_msgs/Float32MultiArray', false, false);
        this.driveControl = this.createPassthrough(this.laptopRos, this.robotRos, '/driveControl', 'geometry_msgs/Twist', false, false);
        this.fingerAngle = this.createPassthrough(this.laptopRos, this.robotRos, '/fingerAngle/cmd', 'std_msgs/Float32', false, false);
        this.fixVelocity = this.createPassthrough(this.robotRos, this.laptopRos, '/fix_velocity', 'geometry_msgs/TwistWithCovarianceStamped', false, false);
        this.imu = this.createPassthrough(this.robotRos, this.laptopRos, '/imu_throttle', 'sensor_msgs/Imu', false, false);
        this.joystick = this.createPassthrough(this.laptopRos, this.robotRos, '/joystick', 'sensor_msgs/Joy', false, false);
        this.mode = this.createPassthrough(this.laptopRos, this.robotRos, '/mode', 'std_msgs/UInt8', false, false);
        this.navsol = this.createPassthrough(this.robotRos, this.laptopRos, '/navsol_throttle', 'ublox_msgs/NavSOL', false, false);
      //  this.odom = this.createPassthrough(this.robotRos, this.laptopRos, '/odom_throttle', 'nav_msgs/Odometry', false, false);
        this.odomEkf = this.createPassthrough(this.robotRos, this.laptopRos, '/odom/ekf_throttle', 'nav_msgs/Odometry', false, false);
        this.odomFiltered = this.createPassthrough(this.robotRos, this.laptopRos, '/odom/filtered_throttle', 'nav_msgs/Odometry', false, false);
        this.odomNavsat = this.createPassthrough(this.robotRos, this.laptopRos, '/odom/navsat_throttle', 'nav_msgs/Odometry', false, false);
        this.sbridgeHeartbeat = this.createPassthrough(this.robotRos, this.laptopRos, '/sbridge/heartbeat', 'std_msgs/String', false, false);
        this.sonarCenter = this.createPassthrough(this.robotRos, this.laptopRos, '/sonarCenter_throttle', 'sensor_msgs/Range', false, false);
        this.sonarLeft = this.createPassthrough(this.robotRos, this.laptopRos, '/sonarLeft_throttle', 'sensor_msgs/Range', false, false);
        this.sonarRight = this.createPassthrough(this.robotRos, this.laptopRos, '/sonarRight_throttle', 'sensor_msgs/Range', false, false);
        this.stateMachine = this.createPassthrough(this.robotRos, this.laptopRos, '/state_machine', 'std_msgs/String', false, false);
<<<<<<< HEAD
        this.status = this.createPassthrough(this.robotRos, this.laptopRos, '/swarmie_status', 'std_msgs/String', false, false);
        this.targetsImageCompressed = this.createPassthrough(this.robotRos, this.laptopRos, '/targets/image/compressed_throttle', 'sensor_msgs/CompressedImage', false, false);
=======
        this.status = this.createPassthrough(this.robotRos, this.laptopRos, '/status', 'std_msgs/String', false, false);
        this.targetsImageCompressed = this.createPassthrough(this.robotRos, this.laptopRos, '/targets/image_throttle/compressed', 'sensor_msgs/CompressedImage', false, false);
>>>>>>> a4ba2898
        this.virtualFence = this.createPassthrough(this.laptopRos, this.robotRos, '/virtualFence', 'std_msgs/Float32MultiArray', false, true);
        this.wristAngle = this.createPassthrough(this.laptopRos, this.robotRos, '/wristAngle/cmd', 'std_msgs/Float32', false, false);
    }

    createPassthrough(sourceRosHandle, destinationRosHandle, robotSubscription, messageReceived, oneShot, global) {

        var sourceTopicName, destTopicName;

        if (global === true) {
            sourceTopicName = robotSubscription;
        } else {
            sourceTopicName = '/' + this.robotName + robotSubscription;
        }


	    destTopicName = sourceTopicName;
            
        var passthroughHandle = {
            sourceTopic : new ROSLIB.Topic({
                ros : sourceRosHandle,
                name : sourceTopicName,
                messageType : messageReceived
            }),
            destinationTopic : new ROSLIB.Topic({
                ros : destinationRosHandle,
                name : destTopicName,
                messageType : messageReceived
            })
        };
    
        passthroughHandle.sourceTopic.subscribe(function(message) {
            passthroughHandle.destinationTopic.publish(message);
            if (oneShot) {
                passthroughHandle.sourceTopic.unsubscribe();
            };
        });
        return passthroughHandle;
    }
}<|MERGE_RESOLUTION|>--- conflicted
+++ resolved
@@ -44,13 +44,8 @@
         this.sonarLeft = this.createPassthrough(this.robotRos, this.laptopRos, '/sonarLeft_throttle', 'sensor_msgs/Range', false, false);
         this.sonarRight = this.createPassthrough(this.robotRos, this.laptopRos, '/sonarRight_throttle', 'sensor_msgs/Range', false, false);
         this.stateMachine = this.createPassthrough(this.robotRos, this.laptopRos, '/state_machine', 'std_msgs/String', false, false);
-<<<<<<< HEAD
         this.status = this.createPassthrough(this.robotRos, this.laptopRos, '/swarmie_status', 'std_msgs/String', false, false);
-        this.targetsImageCompressed = this.createPassthrough(this.robotRos, this.laptopRos, '/targets/image/compressed_throttle', 'sensor_msgs/CompressedImage', false, false);
-=======
-        this.status = this.createPassthrough(this.robotRos, this.laptopRos, '/status', 'std_msgs/String', false, false);
         this.targetsImageCompressed = this.createPassthrough(this.robotRos, this.laptopRos, '/targets/image_throttle/compressed', 'sensor_msgs/CompressedImage', false, false);
->>>>>>> a4ba2898
         this.virtualFence = this.createPassthrough(this.laptopRos, this.robotRos, '/virtualFence', 'std_msgs/Float32MultiArray', false, true);
         this.wristAngle = this.createPassthrough(this.laptopRos, this.robotRos, '/wristAngle/cmd', 'std_msgs/Float32', false, false);
     }
