material collection_disk/Diffuse
{
  technique
  {
    pass
    {
      transparent_sorting off
      alpha_rejection greater_equal 128

      texture_unit
      {
<<<<<<< HEAD
        texture collection_disk.png        
=======
        texture collection_disk.png
>>>>>>> 1ad8b5d7
      }
    }
  }
}<|MERGE_RESOLUTION|>--- conflicted
+++ resolved
@@ -9,11 +9,7 @@
 
       texture_unit
       {
-<<<<<<< HEAD
-        texture collection_disk.png        
-=======
         texture collection_disk.png
->>>>>>> 1ad8b5d7
       }
     }
   }
