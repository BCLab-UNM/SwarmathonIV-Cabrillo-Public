--- conflicted
+++ resolved
@@ -340,7 +340,6 @@
 			</visual>
 		</link>
 
-<<<<<<< HEAD
 		<joint name="right_front" type="revolute">
 			<parent>base_link</parent>
 			<child>right_front_wheel</child>
@@ -392,65 +391,6 @@
 				</material>
 			</visual>
 		</link>
-=======
-        <plugin name="skid_steer_drive_controller" filename="libgazebo_ros_skid_steer_drive.so">
-            <updateRate>10</updateRate>
-            <robotNamespace>/</robotNamespace>
-            <leftFrontJoint>left_front</leftFrontJoint>
-            <rightFrontJoint>right_front</rightFrontJoint>
-            <leftRearJoint>left_rear</leftRearJoint>
-            <rightRearJoint>right_rear</rightRearJoint>
-            <wheelSeparation>0.187</wheelSeparation>
-            <wheelDiameter>0.120</wheelDiameter>
-            <robotBaseFrame>paris/base_link</robotBaseFrame>
-            <torque>2.8</torque>
-            <commandTopic>/paris/velocity</commandTopic>
-            <odometryTopic>/paris/odom</odometryTopic>
-            <odometryFrame>paris/odom</odometryFrame>
-        </plugin>
-        
-        <!-- start GPS plugin -->
-        <plugin name="gps_sim" filename="libhector_gazebo_ros_gps.so">
-            <alwaysOn>1</alwaysOn>
-            <updateRate>5</updateRate>
-            <bodyName>base_link</bodyName>
-            <frameId>paris/base_link</frameId>
-            <topicName>/paris/fix</topicName>
-            <!--<velocityTopicName>/paris/fix_velocity</velocityTopicName>-->
-            <referenceLatitude>28.584810</referenceLatitude>
-            <referenceLongitude>-80.649650</referenceLongitude>
-            <referenceHeading>0.0</referenceHeading>
-            <referenceAltitude>10.0</referenceAltitude>
-            <offset>0.0 0.0 0.0</offset>
-            <drift>0.1 0.1 0</drift>
-            <driftFrequency>0.0 0.0 0.0</driftFrequency>
-            <gaussianNoise>0.4 0.5 0.0</gaussianNoise>
-            <!--<velocityOffset>0.0 0.0 0.0</velocityOffset>
-            <velocityDrift>0 0 0</velocityDrift>
-            <velocityDriftFrequency>0.0 0.0 0.0</velocityDriftFrequency>
-            <velocityGaussianNoise>0.1 0.1 0.1</velocityGaussianNoise>-->
-        </plugin>
-        <!-- end GPS plugin -->
-
-        <!-- start IMU plugin -->
-        <plugin name="imu_sim" filename="libhector_gazebo_ros_imu.so">
-            <updateRate>10</updateRate>
-            <bodyName>base_link</bodyName>
-            <frameId>paris/base_link</frameId>
-            <topicName>/paris/imu</topicName>
-            <rpyOffsets>0 0 0</rpyOffsets> 
-            <gaussianNoise>0</gaussianNoise>  
-            <accelDrift>0.5 0.5 0.5</accelDrift>
-            <accelGaussianNoise>0.35 0.35 0.3</accelGaussianNoise>
-            <rateDrift>0.1 0.1 0.1</rateDrift>
-            <rateGaussianNoise>0.05 0.05 0.015</rateGaussianNoise>
-            <headingDrift>0.01</headingDrift>
-            <headingGaussianNoise>0.01</headingGaussianNoise>
-        </plugin>
-        <!-- end IMU plugin -->
-      
-    </model>
->>>>>>> 73b4386c
 
 		<joint name="left_rear" type="revolute">
 			<parent>base_link</parent>
@@ -704,11 +644,11 @@
 			<rightRearJoint>right_rear</rightRearJoint>
 			<wheelSeparation>0.27</wheelSeparation>
 			<wheelDiameter>0.12</wheelDiameter>
-			<robotBaseFrame>base_link</robotBaseFrame>
+			<robotBaseFrame>paris/base_link</robotBaseFrame>
 			<torque>2.8</torque>
 			<commandTopic>/paris/velocity</commandTopic>
 			<odometryTopic>/paris/odom</odometryTopic>
-			<odometryFrame>odom</odometryFrame>
+			<odometryFrame>paris/odom</odometryFrame>
 		</plugin>
 
 		<!-- GPS plugin -->
@@ -716,6 +656,7 @@
 			<alwaysOn>1</alwaysOn>
 			<updateRate>5</updateRate>
 			<bodyName>base_link</bodyName>
+			<frameId>paris/base_link</frameId>
 			<topicName>/paris/fix</topicName>
 			<referenceLatitude>28.584810</referenceLatitude>
 			<referenceLongitude>-80.649650</referenceLongitude>
@@ -731,6 +672,7 @@
 		<plugin name="imu_sim" filename="libhector_gazebo_ros_imu.so">
 			<updateRate>10</updateRate>
 			<bodyName>base_link</bodyName>
+			<frameId>paris/base_link</frameId>
 			<topicName>/paris/imu</topicName>
 			<rpyOffsets>0 0 0</rpyOffsets>
 			<gaussianNoise>0</gaussianNoise>  
